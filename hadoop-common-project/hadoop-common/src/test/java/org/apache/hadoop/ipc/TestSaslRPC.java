/**
 * Licensed to the Apache Software Foundation (ASF) under one
 * or more contributor license agreements.  See the NOTICE file
 * distributed with this work for additional information
 * regarding copyright ownership.  The ASF licenses this file
 * to you under the Apache License, Version 2.0 (the
 * "License"); you may not use this file except in compliance
 * with the License.  You may obtain a copy of the License at
 *
 *     http://www.apache.org/licenses/LICENSE-2.0
 *
 * Unless required by applicable law or agreed to in writing, software
 * distributed under the License is distributed on an "AS IS" BASIS,
 * WITHOUT WARRANTIES OR CONDITIONS OF ANY KIND, either express or implied.
 * See the License for the specific language governing permissions and
 * limitations under the License.
 */

package org.apache.hadoop.ipc;

import static org.apache.hadoop.fs.CommonConfigurationKeysPublic.HADOOP_SECURITY_AUTHENTICATION;
import static org.apache.hadoop.security.SaslRpcServer.AuthMethod.*;
import static org.junit.Assert.*;

import java.io.DataInput;
import java.io.DataOutput;
import java.io.IOException;
import java.lang.annotation.Annotation;
import java.net.InetSocketAddress;
import java.security.PrivilegedExceptionAction;
import java.security.Security;
import java.util.ArrayList;
import java.util.Collection;
import java.util.Set;
import java.util.regex.Pattern;

import javax.security.auth.callback.Callback;
import javax.security.auth.callback.CallbackHandler;
import javax.security.auth.callback.NameCallback;
import javax.security.auth.callback.PasswordCallback;
import javax.security.auth.callback.UnsupportedCallbackException;
import javax.security.sasl.AuthorizeCallback;
import javax.security.sasl.Sasl;
import javax.security.sasl.SaslClient;
import javax.security.sasl.SaslException;
import javax.security.sasl.SaslServer;

import org.apache.commons.lang.StringUtils;
import org.apache.commons.logging.Log;
import org.apache.commons.logging.LogFactory;
import org.apache.commons.logging.impl.Log4JLogger;
import org.apache.hadoop.conf.Configuration;
import org.apache.hadoop.fs.CommonConfigurationKeys;
import org.apache.hadoop.fs.CommonConfigurationKeysPublic;
import org.apache.hadoop.io.Text;
import org.apache.hadoop.ipc.Client.ConnectionId;
import org.apache.hadoop.net.NetUtils;
import org.apache.hadoop.security.KerberosInfo;
import org.apache.hadoop.security.SaslInputStream;
import org.apache.hadoop.security.SaslPlainServer;
import org.apache.hadoop.security.SaslRpcClient;
import org.apache.hadoop.security.SaslRpcServer;
import org.apache.hadoop.security.SaslRpcServer.AuthMethod;
import org.apache.hadoop.security.SaslRpcServer.QualityOfProtection;
import org.apache.hadoop.security.SecurityInfo;
import org.apache.hadoop.security.SecurityUtil;
import org.apache.hadoop.security.TestUserGroupInformation;
import org.apache.hadoop.security.UserGroupInformation;
import org.apache.hadoop.security.token.SecretManager;
import org.apache.hadoop.security.token.SecretManager.InvalidToken;
import org.apache.hadoop.security.token.Token;
import org.apache.hadoop.security.token.TokenIdentifier;
import org.apache.hadoop.security.token.TokenInfo;
import org.apache.hadoop.security.token.TokenSelector;
import org.apache.log4j.Level;
import org.junit.Before;
import org.junit.BeforeClass;
import org.junit.Test;
import org.junit.runner.RunWith;
import org.junit.runners.Parameterized;
import org.junit.runners.Parameterized.Parameters;

/** Unit tests for using Sasl over RPC. */
@RunWith(Parameterized.class)
public class TestSaslRPC {
  @Parameters
  public static Collection<Object[]> data() {
    Collection<Object[]> params = new ArrayList<Object[]>();
    for (QualityOfProtection qop : QualityOfProtection.values()) {
      params.add(new Object[]{ qop });
    }
    return params;
  }

  QualityOfProtection expectedQop;
  
  public TestSaslRPC(QualityOfProtection qop) {
    expectedQop = qop;
  }
  
  private static final String ADDRESS = "0.0.0.0";

  public static final Log LOG =
    LogFactory.getLog(TestSaslRPC.class);
  
  static final String ERROR_MESSAGE = "Token is invalid";
  static final String SERVER_PRINCIPAL_KEY = "test.ipc.server.principal";
  static final String SERVER_KEYTAB_KEY = "test.ipc.server.keytab";
  static final String SERVER_PRINCIPAL_1 = "p1/foo@BAR";
  static final String SERVER_PRINCIPAL_2 = "p2/foo@BAR";
  private static Configuration conf;
  // If this is set to true AND the auth-method is not simple, secretManager
  // will be enabled.
  static Boolean enableSecretManager = null;
  // If this is set to true, secretManager will be forecefully enabled
  // irrespective of auth-method.
  static Boolean forceSecretManager = null;
  static Boolean clientFallBackToSimpleAllowed = true;
  
  static enum UseToken {
    NONE(),
    VALID(),
    INVALID(),
    OTHER();
  }
  
  @BeforeClass
  public static void setupKerb() {
    System.setProperty("java.security.krb5.kdc", "");
    System.setProperty("java.security.krb5.realm", "NONE");
    Security.addProvider(new SaslPlainServer.SecurityProvider());
  }    

  @Before
  public void setup() {
    LOG.info("---------------------------------");
    LOG.info("Testing QOP:"+expectedQop);
    LOG.info("---------------------------------");
    conf = new Configuration();
<<<<<<< HEAD
    conf.set(HADOOP_SECURITY_AUTHENTICATION, KERBEROS.toString());
=======
    // the specific tests for kerberos will enable kerberos.  forcing it
    // for all tests will cause tests to fail if the user has a TGT
    conf.set(HADOOP_SECURITY_AUTHENTICATION, SIMPLE.toString());
>>>>>>> 6266273c
    conf.set("hadoop.rpc.protection", expectedQop.name().toLowerCase());
    UserGroupInformation.setConfiguration(conf);
    enableSecretManager = null;
    forceSecretManager = null;
    clientFallBackToSimpleAllowed = true;
  }

  static {
    ((Log4JLogger) Client.LOG).getLogger().setLevel(Level.ALL);
    ((Log4JLogger) Server.LOG).getLogger().setLevel(Level.ALL);
    ((Log4JLogger) SaslRpcClient.LOG).getLogger().setLevel(Level.ALL);
    ((Log4JLogger) SaslRpcServer.LOG).getLogger().setLevel(Level.ALL);
    ((Log4JLogger) SaslInputStream.LOG).getLogger().setLevel(Level.ALL);
    ((Log4JLogger) SecurityUtil.LOG).getLogger().setLevel(Level.ALL);
  }

  public static class TestTokenIdentifier extends TokenIdentifier {
    private Text tokenid;
    private Text realUser;
    final static Text KIND_NAME = new Text("test.token");
    
    public TestTokenIdentifier() {
      this(new Text(), new Text());
    }
    public TestTokenIdentifier(Text tokenid) {
      this(tokenid, new Text());
    }
    public TestTokenIdentifier(Text tokenid, Text realUser) {
      this.tokenid = tokenid == null ? new Text() : tokenid;
      this.realUser = realUser == null ? new Text() : realUser;
    }
    @Override
    public Text getKind() {
      return KIND_NAME;
    }
    @Override
    public UserGroupInformation getUser() {
      if (realUser.toString().isEmpty()) {
        return UserGroupInformation.createRemoteUser(tokenid.toString());
      } else {
        UserGroupInformation realUgi = UserGroupInformation
            .createRemoteUser(realUser.toString());
        return UserGroupInformation
            .createProxyUser(tokenid.toString(), realUgi);
      }
    }

    @Override
    public void readFields(DataInput in) throws IOException {
      tokenid.readFields(in);
      realUser.readFields(in);
    }
    @Override
    public void write(DataOutput out) throws IOException {
      tokenid.write(out);
      realUser.write(out);
    }
  }
  
  public static class TestTokenSecretManager extends
      SecretManager<TestTokenIdentifier> {
    @Override
    public byte[] createPassword(TestTokenIdentifier id) {
      return id.getBytes();
    }

    @Override
    public byte[] retrievePassword(TestTokenIdentifier id) 
        throws InvalidToken {
      return id.getBytes();
    }
    
    @Override
    public TestTokenIdentifier createIdentifier() {
      return new TestTokenIdentifier();
    }
  }
  
  public static class BadTokenSecretManager extends TestTokenSecretManager {

    @Override
    public byte[] retrievePassword(TestTokenIdentifier id) 
        throws InvalidToken {
      throw new InvalidToken(ERROR_MESSAGE);
    }
  }

  public static class TestTokenSelector implements
      TokenSelector<TestTokenIdentifier> {
    @SuppressWarnings("unchecked")
    @Override
    public Token<TestTokenIdentifier> selectToken(Text service,
        Collection<Token<? extends TokenIdentifier>> tokens) {
      if (service == null) {
        return null;
      }
      for (Token<? extends TokenIdentifier> token : tokens) {
        if (TestTokenIdentifier.KIND_NAME.equals(token.getKind())
            && service.equals(token.getService())) {
          return (Token<TestTokenIdentifier>) token;
        }
      }
      return null;
    }
  }
  
  @KerberosInfo(
      serverPrincipal = SERVER_PRINCIPAL_KEY)
  @TokenInfo(TestTokenSelector.class)
  public interface TestSaslProtocol extends TestRPC.TestProtocol {
    public AuthMethod getAuthMethod() throws IOException;
    public String getAuthUser() throws IOException;
  }
  
  public static class TestSaslImpl extends TestRPC.TestImpl implements
      TestSaslProtocol {
    @Override
    public AuthMethod getAuthMethod() throws IOException {
      return UserGroupInformation.getCurrentUser()
          .getAuthenticationMethod().getAuthMethod();
    }
    @Override
    public String getAuthUser() throws IOException {
      return UserGroupInformation.getCurrentUser().getUserName();
    }
  }

  public static class CustomSecurityInfo extends SecurityInfo {

    @Override
    public KerberosInfo getKerberosInfo(Class<?> protocol, Configuration conf) {
      return new KerberosInfo() {
        @Override
        public Class<? extends Annotation> annotationType() {
          return null;
        }
        @Override
        public String serverPrincipal() {
          return SERVER_PRINCIPAL_KEY;
        }
        @Override
        public String clientPrincipal() {
          return null;
        }
      };
    }

    @Override
    public TokenInfo getTokenInfo(Class<?> protocol, Configuration conf) {
      return new TokenInfo() {
        @Override
        public Class<? extends TokenSelector<? extends 
            TokenIdentifier>> value() {
          return TestTokenSelector.class;
        }
        @Override
        public Class<? extends Annotation> annotationType() {
          return null;
        }
      };
    }
  }

  @Test
  public void testDigestRpc() throws Exception {
    TestTokenSecretManager sm = new TestTokenSecretManager();
    final Server server = new RPC.Builder(conf)
        .setProtocol(TestSaslProtocol.class).setInstance(new TestSaslImpl())
        .setBindAddress(ADDRESS).setPort(0).setNumHandlers(5).setVerbose(true)
        .setSecretManager(sm).build();
    
    doDigestRpc(server, sm);
  }

  @Test
  public void testDigestRpcWithoutAnnotation() throws Exception {
    TestTokenSecretManager sm = new TestTokenSecretManager();
    try {
      SecurityUtil.setSecurityInfoProviders(new CustomSecurityInfo());
      final Server server = new RPC.Builder(conf)
          .setProtocol(TestSaslProtocol.class).setInstance(new TestSaslImpl())
          .setBindAddress(ADDRESS).setPort(0).setNumHandlers(5)
          .setVerbose(true).setSecretManager(sm).build();
      doDigestRpc(server, sm);
    } finally {
      SecurityUtil.setSecurityInfoProviders(new SecurityInfo[0]);
    }
  }

  @Test
  public void testErrorMessage() throws Exception {
    BadTokenSecretManager sm = new BadTokenSecretManager();
    final Server server = new RPC.Builder(conf)
        .setProtocol(TestSaslProtocol.class).setInstance(new TestSaslImpl())
        .setBindAddress(ADDRESS).setPort(0).setNumHandlers(5).setVerbose(true)
        .setSecretManager(sm).build();

    boolean succeeded = false;
    try {
      doDigestRpc(server, sm);
    } catch (RemoteException e) {
      LOG.info("LOGGING MESSAGE: " + e.getLocalizedMessage());
      assertEquals(ERROR_MESSAGE, e.getLocalizedMessage());
      assertTrue(e.unwrapRemoteException() instanceof InvalidToken);
      succeeded = true;
    }
    assertTrue(succeeded);
  }
  
  private void doDigestRpc(Server server, TestTokenSecretManager sm
                           ) throws Exception {
    server.start();

    final UserGroupInformation current = UserGroupInformation.getCurrentUser();
    final InetSocketAddress addr = NetUtils.getConnectAddress(server);
    TestTokenIdentifier tokenId = new TestTokenIdentifier(new Text(current
        .getUserName()));
    Token<TestTokenIdentifier> token = new Token<TestTokenIdentifier>(tokenId,
        sm);
    SecurityUtil.setTokenService(token, addr);
    current.addToken(token);

    TestSaslProtocol proxy = null;
    try {
      proxy = RPC.getProxy(TestSaslProtocol.class,
          TestSaslProtocol.versionID, addr, conf);
      AuthMethod authMethod = proxy.getAuthMethod();
      assertEquals(TOKEN, authMethod);
      //QOP must be auth
      assertEquals(expectedQop.saslQop,
                   RPC.getConnectionIdForProxy(proxy).getSaslQop());            
      proxy.ping();
    } finally {
      server.stop();
      if (proxy != null) {
        RPC.stopProxy(proxy);
      }
    }
  }
  
  @Test
  public void testPingInterval() throws Exception {
    Configuration newConf = new Configuration(conf);
    newConf.set(SERVER_PRINCIPAL_KEY, SERVER_PRINCIPAL_1);
    conf.setInt(CommonConfigurationKeys.IPC_PING_INTERVAL_KEY,
        CommonConfigurationKeys.IPC_PING_INTERVAL_DEFAULT);

    // set doPing to true
    newConf.setBoolean(CommonConfigurationKeys.IPC_CLIENT_PING_KEY, true);
    ConnectionId remoteId = ConnectionId.getConnectionId(
        new InetSocketAddress(0), TestSaslProtocol.class, null, 0, newConf);
    assertEquals(CommonConfigurationKeys.IPC_PING_INTERVAL_DEFAULT,
        remoteId.getPingInterval());
    // set doPing to false
    newConf.setBoolean(CommonConfigurationKeys.IPC_CLIENT_PING_KEY, false);
    remoteId = ConnectionId.getConnectionId(
        new InetSocketAddress(0), TestSaslProtocol.class, null, 0, newConf);
    assertEquals(0, remoteId.getPingInterval());
  }
  
  @Test
  public void testPerConnectionConf() throws Exception {
    TestTokenSecretManager sm = new TestTokenSecretManager();
    final Server server = new RPC.Builder(conf)
        .setProtocol(TestSaslProtocol.class).setInstance(new TestSaslImpl())
        .setBindAddress(ADDRESS).setPort(0).setNumHandlers(5).setVerbose(true)
        .setSecretManager(sm).build();
    server.start();
    final UserGroupInformation current = UserGroupInformation.getCurrentUser();
    final InetSocketAddress addr = NetUtils.getConnectAddress(server);
    TestTokenIdentifier tokenId = new TestTokenIdentifier(new Text(current
        .getUserName()));
    Token<TestTokenIdentifier> token = new Token<TestTokenIdentifier>(tokenId,
        sm);
    SecurityUtil.setTokenService(token, addr);
    current.addToken(token);

    Configuration newConf = new Configuration(conf);
    newConf.set(CommonConfigurationKeysPublic.
        HADOOP_RPC_SOCKET_FACTORY_CLASS_DEFAULT_KEY, "");

    Client client = null;
    TestSaslProtocol proxy1 = null;
    TestSaslProtocol proxy2 = null;
    TestSaslProtocol proxy3 = null;
    int timeouts[] = {111222, 3333333};
    try {
      newConf.setInt(CommonConfigurationKeysPublic.IPC_CLIENT_CONNECTION_MAXIDLETIME_KEY, timeouts[0]);
      proxy1 = RPC.getProxy(TestSaslProtocol.class,
          TestSaslProtocol.versionID, addr, newConf);
      proxy1.getAuthMethod();
      client = WritableRpcEngine.getClient(newConf);
      Set<ConnectionId> conns = client.getConnectionIds();
      assertEquals("number of connections in cache is wrong", 1, conns.size());
      // same conf, connection should be re-used
      proxy2 = RPC.getProxy(TestSaslProtocol.class,
          TestSaslProtocol.versionID, addr, newConf);
      proxy2.getAuthMethod();
      assertEquals("number of connections in cache is wrong", 1, conns.size());
      // different conf, new connection should be set up
      newConf.setInt(CommonConfigurationKeysPublic.IPC_CLIENT_CONNECTION_MAXIDLETIME_KEY, timeouts[1]);
      proxy3 = RPC.getProxy(TestSaslProtocol.class,
          TestSaslProtocol.versionID, addr, newConf);
      proxy3.getAuthMethod();
      assertEquals("number of connections in cache is wrong", 2, conns.size());
      // now verify the proxies have the correct connection ids and timeouts
      ConnectionId[] connsArray = {
          RPC.getConnectionIdForProxy(proxy1),
          RPC.getConnectionIdForProxy(proxy2),
          RPC.getConnectionIdForProxy(proxy3)
      };
      assertEquals(connsArray[0], connsArray[1]);
      assertEquals(connsArray[0].getMaxIdleTime(), timeouts[0]);
      assertFalse(connsArray[0].equals(connsArray[2]));
      assertNotSame(connsArray[2].getMaxIdleTime(), timeouts[1]);
    } finally {
      server.stop();
      // this is dirty, but clear out connection cache for next run
      if (client != null) {
        client.getConnectionIds().clear();
      }
      if (proxy1 != null) RPC.stopProxy(proxy1);
      if (proxy2 != null) RPC.stopProxy(proxy2);
      if (proxy3 != null) RPC.stopProxy(proxy3);
    }
  }
  
  static void testKerberosRpc(String principal, String keytab) throws Exception {
    final Configuration newConf = new Configuration(conf);
    newConf.set(SERVER_PRINCIPAL_KEY, principal);
    newConf.set(SERVER_KEYTAB_KEY, keytab);
    SecurityUtil.login(newConf, SERVER_KEYTAB_KEY, SERVER_PRINCIPAL_KEY);
    TestUserGroupInformation.verifyLoginMetrics(1, 0);
    UserGroupInformation current = UserGroupInformation.getCurrentUser();
    System.out.println("UGI: " + current);

    Server server = new RPC.Builder(newConf)
        .setProtocol(TestSaslProtocol.class).setInstance(new TestSaslImpl())
        .setBindAddress(ADDRESS).setPort(0).setNumHandlers(5).setVerbose(true)
        .build();
    TestSaslProtocol proxy = null;

    server.start();

    InetSocketAddress addr = NetUtils.getConnectAddress(server);
    try {
      proxy = RPC.getProxy(TestSaslProtocol.class,
          TestSaslProtocol.versionID, addr, newConf);
      proxy.ping();
    } finally {
      server.stop();
      if (proxy != null) {
        RPC.stopProxy(proxy);
      }
    }
    System.out.println("Test is successful.");
  }

  @Test
  public void testSaslPlainServer() throws IOException {
    runNegotiation(
        new TestPlainCallbacks.Client("user", "pass"),
        new TestPlainCallbacks.Server("user", "pass"));
  }

  @Test
  public void testSaslPlainServerBadPassword() {
    SaslException e = null;
    try {
      runNegotiation(
          new TestPlainCallbacks.Client("user", "pass1"),
          new TestPlainCallbacks.Server("user", "pass2"));
    } catch (SaslException se) {
      e = se;
    }
    assertNotNull(e);
    assertEquals("PLAIN auth failed: wrong password", e.getMessage());
  }


  private void runNegotiation(CallbackHandler clientCbh,
                              CallbackHandler serverCbh)
                                  throws SaslException {
    String mechanism = AuthMethod.PLAIN.getMechanismName();

    SaslClient saslClient = Sasl.createSaslClient(
        new String[]{ mechanism }, null, null, null, null, clientCbh);
    assertNotNull(saslClient);

    SaslServer saslServer = Sasl.createSaslServer(
        mechanism, null, "localhost", null, serverCbh);
    assertNotNull("failed to find PLAIN server", saslServer);
    
    byte[] response = saslClient.evaluateChallenge(new byte[0]);
    assertNotNull(response);
    assertTrue(saslClient.isComplete());

    response = saslServer.evaluateResponse(response);
    assertNull(response);
    assertTrue(saslServer.isComplete());
    assertNotNull(saslServer.getAuthorizationID());
  }
  
  static class TestPlainCallbacks {
    public static class Client implements CallbackHandler {
      String user = null;
      String password = null;
      
      Client(String user, String password) {
        this.user = user;
        this.password = password;
      }
      
      @Override
      public void handle(Callback[] callbacks)
          throws UnsupportedCallbackException {
        for (Callback callback : callbacks) {
          if (callback instanceof NameCallback) {
            ((NameCallback) callback).setName(user);
          } else if (callback instanceof PasswordCallback) {
            ((PasswordCallback) callback).setPassword(password.toCharArray());
          } else {
            throw new UnsupportedCallbackException(callback,
                "Unrecognized SASL PLAIN Callback");
          }
        }
      }
    }
    
    public static class Server implements CallbackHandler {
      String user = null;
      String password = null;
      
      Server(String user, String password) {
        this.user = user;
        this.password = password;
      }
      
      @Override
      public void handle(Callback[] callbacks)
          throws UnsupportedCallbackException, SaslException {
        NameCallback nc = null;
        PasswordCallback pc = null;
        AuthorizeCallback ac = null;
        
        for (Callback callback : callbacks) {
          if (callback instanceof NameCallback) {
            nc = (NameCallback)callback;
            assertEquals(user, nc.getName());
          } else if (callback instanceof PasswordCallback) {
            pc = (PasswordCallback)callback;
            if (!password.equals(new String(pc.getPassword()))) {
              throw new IllegalArgumentException("wrong password");
            }
          } else if (callback instanceof AuthorizeCallback) {
            ac = (AuthorizeCallback)callback;
            assertEquals(user, ac.getAuthorizationID());
            assertEquals(user, ac.getAuthenticationID());
            ac.setAuthorized(true);
            ac.setAuthorizedID(ac.getAuthenticationID());
          } else {
            throw new UnsupportedCallbackException(callback,
                "Unsupported SASL PLAIN Callback");
          }
        }
        assertNotNull(nc);
        assertNotNull(pc);
        assertNotNull(ac);
      }
    }
  }
  
  private static Pattern BadToken =
      Pattern.compile(".*DIGEST-MD5: digest response format violation.*");
  private static Pattern KrbFailed =
      Pattern.compile(".*Failed on local exception:.* " +
                      "Failed to specify server's Kerberos principal name.*");
  private static Pattern Denied(AuthMethod method) {
      return Pattern.compile(".*RemoteException.*AccessControlException.*: "
          + method + " authentication is not enabled.*");
  }
  private static Pattern No(AuthMethod ... method) {
    String methods = StringUtils.join(method, ",\\s*");
    return Pattern.compile(".*Failed on local exception:.* " +
        "Client cannot authenticate via:\\[" + methods + "\\].*");
  }
  private static Pattern NoTokenAuth =
      Pattern.compile(".*IllegalArgumentException: " +
                      "TOKEN authentication requires a secret manager");
  private static Pattern NoFallback = 
      Pattern.compile(".*Failed on local exception:.* " +
          "Server asks us to fall back to SIMPLE auth, " +
          "but this client is configured to only allow secure connections.*");

  /*
   *  simple server
   */
  @Test
  public void testSimpleServer() throws Exception {
    assertAuthEquals(SIMPLE,    getAuthMethod(SIMPLE,   SIMPLE));
    assertAuthEquals(SIMPLE,    getAuthMethod(SIMPLE,   SIMPLE, UseToken.OTHER));
    // SASL methods are normally reverted to SIMPLE
    assertAuthEquals(SIMPLE,    getAuthMethod(KERBEROS, SIMPLE));
    assertAuthEquals(SIMPLE,    getAuthMethod(KERBEROS, SIMPLE, UseToken.OTHER));
  }

  @Test
  public void testNoClientFallbackToSimple()
      throws Exception {
    clientFallBackToSimpleAllowed = false;
    // tokens are irrelevant w/o secret manager enabled
    assertAuthEquals(SIMPLE,     getAuthMethod(SIMPLE, SIMPLE));
    assertAuthEquals(SIMPLE,     getAuthMethod(SIMPLE, SIMPLE, UseToken.OTHER));
    assertAuthEquals(SIMPLE,     getAuthMethod(SIMPLE, SIMPLE, UseToken.VALID));
    assertAuthEquals(SIMPLE,     getAuthMethod(SIMPLE, SIMPLE, UseToken.INVALID));

    // A secure client must not fallback
    assertAuthEquals(NoFallback, getAuthMethod(KERBEROS, SIMPLE));
    assertAuthEquals(NoFallback, getAuthMethod(KERBEROS, SIMPLE, UseToken.OTHER));
    assertAuthEquals(NoFallback, getAuthMethod(KERBEROS, SIMPLE, UseToken.VALID));
    assertAuthEquals(NoFallback, getAuthMethod(KERBEROS, SIMPLE, UseToken.INVALID));

    // Now set server to simple and also force the secret-manager. Now server
    // should have both simple and token enabled.
    forceSecretManager = true;
    assertAuthEquals(SIMPLE,     getAuthMethod(SIMPLE, SIMPLE));
    assertAuthEquals(SIMPLE,     getAuthMethod(SIMPLE, SIMPLE, UseToken.OTHER));
    assertAuthEquals(TOKEN,      getAuthMethod(SIMPLE, SIMPLE, UseToken.VALID));
    assertAuthEquals(BadToken,   getAuthMethod(SIMPLE, SIMPLE, UseToken.INVALID));

    // A secure client must not fallback
    assertAuthEquals(NoFallback, getAuthMethod(KERBEROS, SIMPLE));
    assertAuthEquals(NoFallback, getAuthMethod(KERBEROS, SIMPLE, UseToken.OTHER));
    assertAuthEquals(TOKEN,      getAuthMethod(KERBEROS, SIMPLE, UseToken.VALID));
    assertAuthEquals(BadToken,   getAuthMethod(KERBEROS, SIMPLE, UseToken.INVALID));
    
    // doesn't try SASL
    assertAuthEquals(Denied(SIMPLE), getAuthMethod(SIMPLE, TOKEN));
    // does try SASL
    assertAuthEquals(No(TOKEN),      getAuthMethod(SIMPLE, TOKEN, UseToken.OTHER));
    assertAuthEquals(TOKEN,          getAuthMethod(SIMPLE, TOKEN, UseToken.VALID));
    assertAuthEquals(BadToken,       getAuthMethod(SIMPLE, TOKEN, UseToken.INVALID));
    
    assertAuthEquals(No(TOKEN),      getAuthMethod(KERBEROS, TOKEN));
    assertAuthEquals(No(TOKEN),      getAuthMethod(KERBEROS, TOKEN, UseToken.OTHER));
    assertAuthEquals(TOKEN,          getAuthMethod(KERBEROS, TOKEN, UseToken.VALID));
    assertAuthEquals(BadToken,       getAuthMethod(KERBEROS, TOKEN, UseToken.INVALID));
  }

  @Test
  public void testSimpleServerWithTokens() throws Exception {
    // Client not using tokens
    assertAuthEquals(SIMPLE, getAuthMethod(SIMPLE,   SIMPLE));
    // SASL methods are reverted to SIMPLE
    assertAuthEquals(SIMPLE, getAuthMethod(KERBEROS, SIMPLE));

    // Use tokens. But tokens are ignored because client is reverted to simple
    // due to server not using tokens
    assertAuthEquals(SIMPLE, getAuthMethod(KERBEROS, SIMPLE, UseToken.VALID));
    assertAuthEquals(SIMPLE, getAuthMethod(KERBEROS, SIMPLE, UseToken.OTHER));

    // server isn't really advertising tokens
    enableSecretManager = true;
    assertAuthEquals(SIMPLE, getAuthMethod(SIMPLE,   SIMPLE, UseToken.VALID));
    assertAuthEquals(SIMPLE, getAuthMethod(SIMPLE,   SIMPLE, UseToken.OTHER));
    
    assertAuthEquals(SIMPLE, getAuthMethod(KERBEROS, SIMPLE, UseToken.VALID));
    assertAuthEquals(SIMPLE, getAuthMethod(KERBEROS, SIMPLE, UseToken.OTHER));
    
    // now the simple server takes tokens
    forceSecretManager = true;
    assertAuthEquals(TOKEN,  getAuthMethod(SIMPLE,   SIMPLE, UseToken.VALID));
    assertAuthEquals(SIMPLE, getAuthMethod(SIMPLE,   SIMPLE, UseToken.OTHER));
    
    assertAuthEquals(TOKEN,  getAuthMethod(KERBEROS, SIMPLE, UseToken.VALID));
    assertAuthEquals(SIMPLE, getAuthMethod(KERBEROS, SIMPLE, UseToken.OTHER));
  }

  @Test
  public void testSimpleServerWithInvalidTokens() throws Exception {
    // Tokens are ignored because client is reverted to simple
    assertAuthEquals(SIMPLE, getAuthMethod(SIMPLE,   SIMPLE, UseToken.INVALID));
    assertAuthEquals(SIMPLE, getAuthMethod(KERBEROS, SIMPLE, UseToken.INVALID));
    enableSecretManager = true;
    assertAuthEquals(SIMPLE, getAuthMethod(SIMPLE,   SIMPLE, UseToken.INVALID));
    assertAuthEquals(SIMPLE, getAuthMethod(KERBEROS, SIMPLE, UseToken.INVALID));
    forceSecretManager = true;
    assertAuthEquals(BadToken, getAuthMethod(SIMPLE,   SIMPLE, UseToken.INVALID));
    assertAuthEquals(BadToken, getAuthMethod(KERBEROS, SIMPLE, UseToken.INVALID));
  }
  
  /*
   *  token server
   */
  @Test
  public void testTokenOnlyServer() throws Exception {
    // simple client w/o tokens won't try SASL, so server denies
    assertAuthEquals(Denied(SIMPLE), getAuthMethod(SIMPLE,   TOKEN));
    assertAuthEquals(No(TOKEN),      getAuthMethod(SIMPLE,   TOKEN, UseToken.OTHER));
    assertAuthEquals(No(TOKEN),      getAuthMethod(KERBEROS, TOKEN));
    assertAuthEquals(No(TOKEN),      getAuthMethod(KERBEROS, TOKEN, UseToken.OTHER));
  }

  @Test
  public void testTokenOnlyServerWithTokens() throws Exception {
    assertAuthEquals(TOKEN,       getAuthMethod(SIMPLE,   TOKEN, UseToken.VALID));
    assertAuthEquals(TOKEN,       getAuthMethod(KERBEROS, TOKEN, UseToken.VALID));
    enableSecretManager = false;
    assertAuthEquals(NoTokenAuth, getAuthMethod(SIMPLE,   TOKEN, UseToken.VALID));
    assertAuthEquals(NoTokenAuth, getAuthMethod(KERBEROS, TOKEN, UseToken.VALID));
  }

  @Test
  public void testTokenOnlyServerWithInvalidTokens() throws Exception {
    assertAuthEquals(BadToken,    getAuthMethod(SIMPLE,   TOKEN, UseToken.INVALID));
    assertAuthEquals(BadToken,    getAuthMethod(KERBEROS, TOKEN, UseToken.INVALID));
    enableSecretManager = false;
    assertAuthEquals(NoTokenAuth, getAuthMethod(SIMPLE,   TOKEN, UseToken.INVALID));
    assertAuthEquals(NoTokenAuth, getAuthMethod(KERBEROS, TOKEN, UseToken.INVALID));
  }

  /*
   * kerberos server
   */
  @Test
  public void testKerberosServer() throws Exception {
    // doesn't try SASL
    assertAuthEquals(Denied(SIMPLE),     getAuthMethod(SIMPLE,   KERBEROS));
    // does try SASL
    assertAuthEquals(No(TOKEN,KERBEROS), getAuthMethod(SIMPLE,   KERBEROS, UseToken.OTHER));
    // no tgt
    assertAuthEquals(KrbFailed,          getAuthMethod(KERBEROS, KERBEROS));
    assertAuthEquals(KrbFailed,          getAuthMethod(KERBEROS, KERBEROS, UseToken.OTHER));
  }

  @Test
  public void testKerberosServerWithTokens() throws Exception {
    // can use tokens regardless of auth
    assertAuthEquals(TOKEN,        getAuthMethod(SIMPLE,   KERBEROS, UseToken.VALID));
    assertAuthEquals(TOKEN,        getAuthMethod(KERBEROS, KERBEROS, UseToken.VALID));
    enableSecretManager = false;
    // shouldn't even try token because server didn't tell us to
    assertAuthEquals(No(KERBEROS), getAuthMethod(SIMPLE,   KERBEROS, UseToken.VALID));
    assertAuthEquals(KrbFailed,    getAuthMethod(KERBEROS, KERBEROS, UseToken.VALID));
  }

  @Test
  public void testKerberosServerWithInvalidTokens() throws Exception {
    assertAuthEquals(BadToken,     getAuthMethod(SIMPLE,   KERBEROS, UseToken.INVALID));
    assertAuthEquals(BadToken,     getAuthMethod(KERBEROS, KERBEROS, UseToken.INVALID));
    enableSecretManager = false;
    assertAuthEquals(No(KERBEROS), getAuthMethod(SIMPLE,   KERBEROS, UseToken.INVALID));
    assertAuthEquals(KrbFailed,    getAuthMethod(KERBEROS, KERBEROS, UseToken.INVALID));
  }


  // test helpers

  private String getAuthMethod(
      final AuthMethod clientAuth,
      final AuthMethod serverAuth) throws Exception {
    try {
      return internalGetAuthMethod(clientAuth, serverAuth, UseToken.NONE);
    } catch (Exception e) {
      LOG.warn("Auth method failure", e);
      return e.toString();
    }
  }

  private String getAuthMethod(
      final AuthMethod clientAuth,
      final AuthMethod serverAuth,
      final UseToken tokenType) throws Exception {
    try {
      return internalGetAuthMethod(clientAuth, serverAuth, tokenType);
    } catch (Exception e) {
      LOG.warn("Auth method failure", e);
      return e.toString();
    }
  }
  
  private String internalGetAuthMethod(
      final AuthMethod clientAuth,
      final AuthMethod serverAuth,
      final UseToken tokenType) throws Exception {
    
    final Configuration serverConf = new Configuration(conf);
    serverConf.set(HADOOP_SECURITY_AUTHENTICATION, serverAuth.toString());
    UserGroupInformation.setConfiguration(serverConf);
    
    final UserGroupInformation serverUgi = (serverAuth == KERBEROS)
        ? UserGroupInformation.createRemoteUser("server/localhost@NONE")
        : UserGroupInformation.createRemoteUser("server");
    serverUgi.setAuthenticationMethod(serverAuth);

    final TestTokenSecretManager sm = new TestTokenSecretManager();
    boolean useSecretManager = (serverAuth != SIMPLE);
    if (enableSecretManager != null) {
      useSecretManager &= enableSecretManager.booleanValue();
    }
    if (forceSecretManager != null) {
      useSecretManager |= forceSecretManager.booleanValue();
    }
    final SecretManager<?> serverSm = useSecretManager ? sm : null;
    
    Server server = serverUgi.doAs(new PrivilegedExceptionAction<Server>() {
      @Override
      public Server run() throws IOException {
        Server server = new RPC.Builder(serverConf)
        .setProtocol(TestSaslProtocol.class)
        .setInstance(new TestSaslImpl()).setBindAddress(ADDRESS).setPort(0)
        .setNumHandlers(5).setVerbose(true)
        .setSecretManager(serverSm)
        .build();      
        server.start();
        return server;
      }
    });

    final Configuration clientConf = new Configuration(conf);
    clientConf.set(HADOOP_SECURITY_AUTHENTICATION, clientAuth.toString());
    clientConf.setBoolean(
        CommonConfigurationKeys.IPC_CLIENT_FALLBACK_TO_SIMPLE_AUTH_ALLOWED_KEY,
        clientFallBackToSimpleAllowed);
    UserGroupInformation.setConfiguration(clientConf);
    
    final UserGroupInformation clientUgi =
        UserGroupInformation.createRemoteUser("client");
    clientUgi.setAuthenticationMethod(clientAuth);    

    final InetSocketAddress addr = NetUtils.getConnectAddress(server);
    if (tokenType != UseToken.NONE) {
      TestTokenIdentifier tokenId = new TestTokenIdentifier(
          new Text(clientUgi.getUserName()));
      Token<TestTokenIdentifier> token = null;
      switch (tokenType) {
        case VALID:
          token = new Token<TestTokenIdentifier>(tokenId, sm);
          SecurityUtil.setTokenService(token, addr);
          break;
        case INVALID:
          token = new Token<TestTokenIdentifier>(
              tokenId.getBytes(), "bad-password!".getBytes(),
              tokenId.getKind(), null);
          SecurityUtil.setTokenService(token, addr);
          break;
        case OTHER:
          token = new Token<TestTokenIdentifier>();
          break;
        case NONE: // won't get here
      }
      clientUgi.addToken(token);
    }

    try {
      LOG.info("trying ugi:"+clientUgi+" tokens:"+clientUgi.getTokens());
      return clientUgi.doAs(new PrivilegedExceptionAction<String>() {
        @Override
        public String run() throws IOException {
          TestSaslProtocol proxy = null;
          try {
            proxy = RPC.getProxy(TestSaslProtocol.class,
                TestSaslProtocol.versionID, addr, clientConf);
            
            proxy.ping();
            // make sure the other side thinks we are who we said we are!!!
            assertEquals(clientUgi.getUserName(), proxy.getAuthUser());
            AuthMethod authMethod = proxy.getAuthMethod();
            // verify sasl completed with correct QOP
            assertEquals((authMethod != SIMPLE) ? expectedQop.saslQop : null,
                         RPC.getConnectionIdForProxy(proxy).getSaslQop());            
            return authMethod.toString();
          } finally {
            if (proxy != null) {
              RPC.stopProxy(proxy);
            }
          }
        }
      });
    } finally {
      server.stop();
    }
  }

  private static void assertAuthEquals(AuthMethod expect,
      String actual) {
    assertEquals(expect.toString(), actual);
  }
  
  private static void assertAuthEquals(Pattern expect,
      String actual) {
    // this allows us to see the regexp and the value it didn't match
    if (!expect.matcher(actual).matches()) {
      assertEquals(expect, actual); // it failed
    } else {
      assertTrue(true); // it matched
    }
  }

  public static void main(String[] args) throws Exception {
    System.out.println("Testing Kerberos authentication over RPC");
    if (args.length != 2) {
      System.err
          .println("Usage: java <options> org.apache.hadoop.ipc.TestSaslRPC "
              + " <serverPrincipal> <keytabFile>");
      System.exit(-1);
    }
    String principal = args[0];
    String keytab = args[1];
    testKerberosRpc(principal, keytab);
  }
}<|MERGE_RESOLUTION|>--- conflicted
+++ resolved
@@ -137,13 +137,9 @@
     LOG.info("Testing QOP:"+expectedQop);
     LOG.info("---------------------------------");
     conf = new Configuration();
-<<<<<<< HEAD
-    conf.set(HADOOP_SECURITY_AUTHENTICATION, KERBEROS.toString());
-=======
     // the specific tests for kerberos will enable kerberos.  forcing it
     // for all tests will cause tests to fail if the user has a TGT
     conf.set(HADOOP_SECURITY_AUTHENTICATION, SIMPLE.toString());
->>>>>>> 6266273c
     conf.set("hadoop.rpc.protection", expectedQop.name().toLowerCase());
     UserGroupInformation.setConfiguration(conf);
     enableSecretManager = null;
