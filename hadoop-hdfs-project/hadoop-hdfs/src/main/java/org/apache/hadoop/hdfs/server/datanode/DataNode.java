/**
 * Licensed to the Apache Software Foundation (ASF) under one
 * or more contributor license agreements.  See the NOTICE file
 * distributed with this work for additional information
 * regarding copyright ownership.  The ASF licenses this file
 * to you under the Apache License, Version 2.0 (the
 * "License"); you may not use this file except in compliance
 * with the License.  You may obtain a copy of the License at
 *
 *     http://www.apache.org/licenses/LICENSE-2.0
 *
 * Unless required by applicable law or agreed to in writing, software
 * distributed under the License is distributed on an "AS IS" BASIS,
 * WITHOUT WARRANTIES OR CONDITIONS OF ANY KIND, either express or implied.
 * See the License for the specific language governing permissions and
 * limitations under the License.
 */
package org.apache.hadoop.hdfs.server.datanode;


import com.google.common.annotations.VisibleForTesting;
import com.google.common.base.Joiner;
import com.google.common.base.Preconditions;
import com.google.protobuf.BlockingService;
import org.apache.commons.logging.Log;
import org.apache.commons.logging.LogFactory;
import org.apache.hadoop.classification.InterfaceAudience;
import org.apache.hadoop.conf.Configuration;
import org.apache.hadoop.conf.Configured;
import org.apache.hadoop.fs.CommonConfigurationKeys;
import org.apache.hadoop.fs.FileSystem;
import org.apache.hadoop.fs.LocalFileSystem;
import org.apache.hadoop.fs.Path;
import org.apache.hadoop.fs.permission.FsPermission;
import org.apache.hadoop.hdfs.DFSConfigKeys;
import org.apache.hadoop.hdfs.DFSUtil;
import org.apache.hadoop.hdfs.HDFSPolicyProvider;
import org.apache.hadoop.hdfs.HdfsConfiguration;
import org.apache.hadoop.hdfs.net.DomainPeerServer;
import org.apache.hadoop.hdfs.net.TcpPeerServer;
import org.apache.hadoop.hdfs.protocol.*;
import org.apache.hadoop.hdfs.protocol.datatransfer.*;
import org.apache.hadoop.hdfs.protocol.proto.ClientDatanodeProtocolProtos.ClientDatanodeProtocolService;
import org.apache.hadoop.hdfs.protocol.proto.DataTransferProtos.DNTransferAckProto;
import org.apache.hadoop.hdfs.protocol.proto.DataTransferProtos.Status;
import org.apache.hadoop.hdfs.protocol.proto.InterDatanodeProtocolProtos.InterDatanodeProtocolService;
import org.apache.hadoop.hdfs.protocolPB.*;
import org.apache.hadoop.hdfs.security.token.block.*;
import org.apache.hadoop.hdfs.security.token.block.BlockTokenSecretManager.AccessMode;
import org.apache.hadoop.hdfs.server.common.HdfsServerConstants;
import org.apache.hadoop.hdfs.server.common.HdfsServerConstants.ReplicaState;
import org.apache.hadoop.hdfs.server.common.HdfsServerConstants.StartupOption;
import org.apache.hadoop.hdfs.server.common.JspHelper;
import org.apache.hadoop.hdfs.server.common.StorageInfo;
import org.apache.hadoop.hdfs.server.datanode.SecureDataNodeStarter.SecureResources;
import org.apache.hadoop.hdfs.server.datanode.fsdataset.FsDatasetSpi;
import org.apache.hadoop.hdfs.server.datanode.fsdataset.FsVolumeSpi;
import org.apache.hadoop.hdfs.server.datanode.metrics.DataNodeMetrics;
import org.apache.hadoop.hdfs.server.datanode.web.resources.DatanodeWebHdfsMethods;
import org.apache.hadoop.hdfs.server.namenode.FileChecksumServlets;
import org.apache.hadoop.hdfs.server.namenode.StreamFile;
import org.apache.hadoop.hdfs.server.protocol.*;
import org.apache.hadoop.hdfs.server.protocol.BlockRecoveryCommand.RecoveringBlock;
import org.apache.hadoop.hdfs.web.WebHdfsFileSystem;
import org.apache.hadoop.hdfs.web.resources.Param;
import org.apache.hadoop.http.HttpServer;
import org.apache.hadoop.io.IOUtils;
import org.apache.hadoop.io.ReadaheadPool;
import org.apache.hadoop.io.nativeio.NativeIO;
import org.apache.hadoop.ipc.ProtobufRpcEngine;
import org.apache.hadoop.ipc.RPC;
import org.apache.hadoop.ipc.RemoteException;
import org.apache.hadoop.metrics2.lib.DefaultMetricsSystem;
import org.apache.hadoop.metrics2.util.MBeans;
import org.apache.hadoop.net.DNS;
import org.apache.hadoop.net.NetUtils;
import org.apache.hadoop.net.unix.DomainSocket;
import org.apache.hadoop.security.AccessControlException;
import org.apache.hadoop.security.SecurityUtil;
import org.apache.hadoop.security.UserGroupInformation;
import org.apache.hadoop.security.UserGroupInformation.AuthenticationMethod;
import org.apache.hadoop.security.authorize.AccessControlList;
import org.apache.hadoop.security.token.Token;
import org.apache.hadoop.security.token.TokenIdentifier;
import org.apache.hadoop.util.*;
import org.apache.hadoop.util.DiskChecker.DiskErrorException;
import org.apache.hadoop.util.DiskChecker.DiskOutOfSpaceException;
import org.mortbay.util.ajax.JSON;

import java.io.*;
import java.net.*;
import java.nio.channels.ClosedByInterruptException;
import java.nio.channels.SocketChannel;
import java.security.PrivilegedExceptionAction;
import java.util.*;
import java.util.concurrent.atomic.AtomicInteger;

import static org.apache.hadoop.hdfs.DFSConfigKeys.*;
import static org.apache.hadoop.util.ExitUtil.terminate;

/**********************************************************
 * DataNode is a class (and program) that stores a set of
 * blocks for a DFS deployment.  A single deployment can
 * have one or many DataNodes.  Each DataNode communicates
 * regularly with a single NameNode.  It also communicates
 * with client code and other DataNodes from time to time.
 *
 * DataNodes store a series of named blocks.  The DataNode
 * allows client code to read these blocks, or to write new
 * block data.  The DataNode may also, in response to instructions
 * from its NameNode, delete blocks or copy blocks to/from other
 * DataNodes.
 *
 * The DataNode maintains just one critical table:
 *   block-> stream of bytes (of BLOCK_SIZE or less)
 *
 * This info is stored on a local disk.  The DataNode
 * reports the table's contents to the NameNode upon startup
 * and every so often afterwards.
 *
 * DataNodes spend their lives in an endless loop of asking
 * the NameNode for something to do.  A NameNode cannot connect
 * to a DataNode directly; a NameNode simply returns values from
 * functions invoked by a DataNode.
 *
 * DataNodes maintain an open server socket so that client code 
 * or other DataNodes can read/write data.  The host/port for
 * this server is reported to the NameNode, which then sends that
 * information to clients or other DataNodes that might be interested.
 *
 **********************************************************/
@InterfaceAudience.Private
public class DataNode extends Configured 
    implements InterDatanodeProtocol, ClientDatanodeProtocol,
    DataNodeMXBean {
  public static final Log LOG = LogFactory.getLog(DataNode.class);
  
  static{
    HdfsConfiguration.init();
  }

  public static final String DN_CLIENTTRACE_FORMAT =
        "src: %s" +      // src IP
        ", dest: %s" +   // dst IP
        ", bytes: %s" +  // byte count
        ", op: %s" +     // operation
        ", cliID: %s" +  // DFSClient id
        ", offset: %s" + // offset
        ", srvID: %s" +  // DatanodeRegistration
        ", blockid: %s" + // block id
        ", duration: %s";  // duration time
        
  static final Log ClientTraceLog =
    LogFactory.getLog(DataNode.class.getName() + ".clienttrace");
  
  private static final String USAGE = "Usage: java DataNode [-rollback | -regular]";
  static final int CURRENT_BLOCK_FORMAT_VERSION = 1;

  /**
   * Use {@link NetUtils#createSocketAddr(String)} instead.
   */
  @Deprecated
  public static InetSocketAddress createSocketAddr(String target) {
    return NetUtils.createSocketAddr(target);
  }
  
  volatile boolean shouldRun = true;
  private BlockPoolManager blockPoolManager;
  volatile FsDatasetSpi<? extends FsVolumeSpi> data = null;
  private String clusterId = null;

  public final static String EMPTY_DEL_HINT = "";
  AtomicInteger xmitsInProgress = new AtomicInteger();
  Daemon dataXceiverServer = null;
  Daemon localDataXceiverServer = null;
  ThreadGroup threadGroup = null;
  private DNConf dnConf;
  private volatile boolean heartbeatsDisabledForTests = false;
  private DataStorage storage = null;
  private HttpServer infoServer = null;
  private int infoSecurePort;
  DataNodeMetrics metrics;
  private InetSocketAddress streamingAddr;
  
  private String hostName;
  private DatanodeID id;
  
  final private String fileDescriptorPassingDisabledReason;
  boolean isBlockTokenEnabled;
  BlockPoolTokenSecretManager blockPoolTokenSecretManager;
  private boolean hasAnyBlockPoolRegistered = false;
  
  volatile DataBlockScanner blockScanner = null;
  private DirectoryScanner directoryScanner = null;
  
  /** Activated plug-ins. */
  private List<ServicePlugin> plugins;
  
  // For InterDataNodeProtocol
  public RPC.Server ipcServer;

  private JvmPauseMonitor pauseMonitor;

  private SecureResources secureResources = null;
  private AbstractList<StorageLocation> dataDirs;
  private Configuration conf;

  private final List<String> usersWithLocalPathAccess;
  private boolean connectToDnViaHostname;
  ReadaheadPool readaheadPool;
  private final boolean getHdfsBlockLocationsEnabled;

  /**
   * Create the DataNode given a configuration, an array of dataDirs,
   * and a namenode proxy
   */
  DataNode(final Configuration conf,
           final AbstractList<StorageLocation> dataDirs,
           final SecureResources resources) throws IOException {
    super(conf);

    this.usersWithLocalPathAccess = Arrays.asList(
        conf.getTrimmedStrings(DFSConfigKeys.DFS_BLOCK_LOCAL_PATH_ACCESS_USER_KEY));
    this.connectToDnViaHostname = conf.getBoolean(
        DFSConfigKeys.DFS_DATANODE_USE_DN_HOSTNAME,
        DFSConfigKeys.DFS_DATANODE_USE_DN_HOSTNAME_DEFAULT);
    this.getHdfsBlockLocationsEnabled = conf.getBoolean(
        DFSConfigKeys.DFS_HDFS_BLOCKS_METADATA_ENABLED, 
        DFSConfigKeys.DFS_HDFS_BLOCKS_METADATA_ENABLED_DEFAULT);

    // Determine whether we should try to pass file descriptors to clients.
    if (conf.getBoolean(DFSConfigKeys.DFS_CLIENT_READ_SHORTCIRCUIT_KEY,
              DFSConfigKeys.DFS_CLIENT_READ_SHORTCIRCUIT_DEFAULT)) {
      String reason = DomainSocket.getLoadingFailureReason();
      if (reason != null) {
        LOG.warn("File descriptor passing is disabled because " + reason);
        this.fileDescriptorPassingDisabledReason = reason;
      } else {
        LOG.info("File descriptor passing is enabled.");
        this.fileDescriptorPassingDisabledReason = null;
      }
    } else {
      this.fileDescriptorPassingDisabledReason =
          "File descriptor passing was not configured.";
      LOG.debug(this.fileDescriptorPassingDisabledReason);
    }

    try {
      hostName = getHostName(conf);
      LOG.info("Configured hostname is " + hostName);
      startDataNode(conf, dataDirs, resources);
    } catch (IOException ie) {
      shutdown();
      throw ie;
    }
  }

  private synchronized void setClusterId(final String nsCid, final String bpid
      ) throws IOException {
    if(clusterId != null && !clusterId.equals(nsCid)) {
      throw new IOException ("Cluster IDs not matched: dn cid=" + clusterId 
          + " but ns cid="+ nsCid + "; bpid=" + bpid);
    }
    // else
    clusterId = nsCid;
  }

  /**
   * Returns the hostname for this datanode. If the hostname is not
   * explicitly configured in the given config, then it is determined
   * via the DNS class.
   *
   * @param config
   * @return the hostname (NB: may not be a FQDN)
   * @throws UnknownHostException if the dfs.datanode.dns.interface
   *    option is used and the hostname can not be determined
   */
  private static String getHostName(Configuration config)
      throws UnknownHostException {
    String name = config.get(DFS_DATANODE_HOST_NAME_KEY);
    if (name == null) {
      name = DNS.getDefaultHost(
          config.get(DFS_DATANODE_DNS_INTERFACE_KEY,
                     DFS_DATANODE_DNS_INTERFACE_DEFAULT),
          config.get(DFS_DATANODE_DNS_NAMESERVER_KEY,
                     DFS_DATANODE_DNS_NAMESERVER_DEFAULT));
    }
    return name;
  }

  private void startInfoServer(Configuration conf) throws IOException {
    // create a servlet to serve full-file content
    InetSocketAddress infoSocAddr = DataNode.getInfoAddr(conf);
    String infoHost = infoSocAddr.getHostName();
    int tmpInfoPort = infoSocAddr.getPort();
    HttpServer.Builder builder = new HttpServer.Builder().setName("datanode")
        .setBindAddress(infoHost).setPort(tmpInfoPort)
        .setFindPort(tmpInfoPort == 0).setConf(conf)
        .setACL(new AccessControlList(conf.get(DFS_ADMIN, " ")));
    this.infoServer = (secureResources == null) ? builder.build() :
        builder.setConnector(secureResources.getListener()).build();

    LOG.info("Opened info server at " + infoHost + ":" + tmpInfoPort);
    if (conf.getBoolean(DFS_HTTPS_ENABLE_KEY, false)) {
      boolean needClientAuth = conf.getBoolean(DFS_CLIENT_HTTPS_NEED_AUTH_KEY,
                                               DFS_CLIENT_HTTPS_NEED_AUTH_DEFAULT);
      InetSocketAddress secInfoSocAddr = NetUtils.createSocketAddr(conf.get(
          DFS_DATANODE_HTTPS_ADDRESS_KEY, infoHost + ":" + 0));
      Configuration sslConf = new HdfsConfiguration(false);
      sslConf.addResource(conf.get(DFSConfigKeys.DFS_SERVER_HTTPS_KEYSTORE_RESOURCE_KEY,
          "ssl-server.xml"));
      this.infoServer.addSslListener(secInfoSocAddr, sslConf, needClientAuth);
      if(LOG.isDebugEnabled()) {
        LOG.debug("Datanode listening for SSL on " + secInfoSocAddr);
      }
      infoSecurePort = secInfoSocAddr.getPort();
    }
    this.infoServer.addInternalServlet(null, "/streamFile/*", StreamFile.class);
    this.infoServer.addInternalServlet(null, "/getFileChecksum/*",
        FileChecksumServlets.GetServlet.class);
    
    this.infoServer.setAttribute("datanode", this);
    this.infoServer.setAttribute(JspHelper.CURRENT_CONF, conf);
    this.infoServer.addServlet(null, "/blockScannerReport", 
                               DataBlockScanner.Servlet.class);

    if (WebHdfsFileSystem.isEnabled(conf, LOG)) {
      infoServer.addJerseyResourcePackage(DatanodeWebHdfsMethods.class
          .getPackage().getName() + ";" + Param.class.getPackage().getName(),
          WebHdfsFileSystem.PATH_PREFIX + "/*");
    }
    this.infoServer.start();
  }
  
  private void startPlugins(Configuration conf) {
    plugins = conf.getInstances(DFS_DATANODE_PLUGINS_KEY, ServicePlugin.class);
    for (ServicePlugin p: plugins) {
      try {
        p.start(this);
        LOG.info("Started plug-in " + p);
      } catch (Throwable t) {
        LOG.warn("ServicePlugin " + p + " could not be started", t);
      }
    }
  }
  

  private void initIpcServer(Configuration conf) throws IOException {
    InetSocketAddress ipcAddr = NetUtils.createSocketAddr(
        conf.get(DFS_DATANODE_IPC_ADDRESS_KEY));
    
    // Add all the RPC protocols that the Datanode implements    
    RPC.setProtocolEngine(conf, ClientDatanodeProtocolPB.class,
        ProtobufRpcEngine.class);
    ClientDatanodeProtocolServerSideTranslatorPB clientDatanodeProtocolXlator = 
          new ClientDatanodeProtocolServerSideTranslatorPB(this);
    BlockingService service = ClientDatanodeProtocolService
        .newReflectiveBlockingService(clientDatanodeProtocolXlator);
    ipcServer = new RPC.Builder(conf)
        .setProtocol(ClientDatanodeProtocolPB.class)
        .setInstance(service)
        .setBindAddress(ipcAddr.getHostName())
        .setPort(ipcAddr.getPort())
        .setNumHandlers(
            conf.getInt(DFS_DATANODE_HANDLER_COUNT_KEY,
                DFS_DATANODE_HANDLER_COUNT_DEFAULT)).setVerbose(false)
        .setSecretManager(blockPoolTokenSecretManager).build();
    
    InterDatanodeProtocolServerSideTranslatorPB interDatanodeProtocolXlator = 
        new InterDatanodeProtocolServerSideTranslatorPB(this);
    service = InterDatanodeProtocolService
        .newReflectiveBlockingService(interDatanodeProtocolXlator);
    DFSUtil.addPBProtocol(conf, InterDatanodeProtocolPB.class, service,
        ipcServer);
    LOG.info("Opened IPC server at " + ipcServer.getListenerAddress());

    // set service-level authorization security policy
    if (conf.getBoolean(
        CommonConfigurationKeys.HADOOP_SECURITY_AUTHORIZATION, false)) {
      ipcServer.refreshServiceAcl(conf, new HDFSPolicyProvider());
    }
  }
  
/**
 * Initialize the datanode's periodic scanners:
 *     {@link DataBlockScanner}
 *     {@link DirectoryScanner}
 * They report results on a per-blockpool basis but do their scanning 
 * on a per-Volume basis to minimize competition for disk iops.
 * 
 * @param conf - Configuration has the run intervals and other 
 *               parameters for these periodic scanners
 */
  private void initPeriodicScanners(Configuration conf) {
    initDataBlockScanner(conf);
    initDirectoryScanner(conf);
  }
  
  private void shutdownPeriodicScanners() {
    shutdownDirectoryScanner();
    shutdownDataBlockScanner();
  }
  
  /**
   * See {@link DataBlockScanner}
   */
  private synchronized void initDataBlockScanner(Configuration conf) {
    if (blockScanner != null) {
      return;
    }
    String reason = null;
    assert data != null;
    if (conf.getInt(DFS_DATANODE_SCAN_PERIOD_HOURS_KEY,
                    DFS_DATANODE_SCAN_PERIOD_HOURS_DEFAULT) < 0) {
      reason = "verification is turned off by configuration";
    } else if ("SimulatedFSDataset".equals(data.getClass().getSimpleName())) {
      reason = "verifcation is not supported by SimulatedFSDataset";
    } 
    if (reason == null) {
      blockScanner = new DataBlockScanner(this, data, conf);
      blockScanner.start();
    } else {
      LOG.info("Periodic Block Verification scan disabled because " + reason);
    }
  }
  
  private void shutdownDataBlockScanner() {
    if (blockScanner != null) {
      blockScanner.shutdown();
    }
  }
  
  /**
   * See {@link DirectoryScanner}
   */
  private synchronized void initDirectoryScanner(Configuration conf) {
    if (directoryScanner != null) {
      return;
    }
    String reason = null;
    if (conf.getInt(DFS_DATANODE_DIRECTORYSCAN_INTERVAL_KEY, 
                    DFS_DATANODE_DIRECTORYSCAN_INTERVAL_DEFAULT) < 0) {
      reason = "verification is turned off by configuration";
    } else if ("SimulatedFSDataset".equals(data.getClass().getSimpleName())) {
      reason = "verifcation is not supported by SimulatedFSDataset";
    } 
    if (reason == null) {
      directoryScanner = new DirectoryScanner(data, conf);
      directoryScanner.start();
    } else {
      LOG.info("Periodic Directory Tree Verification scan is disabled because " +
                   reason);
    }
  }
  
  private synchronized void shutdownDirectoryScanner() {
    if (directoryScanner != null) {
      directoryScanner.shutdown();
    }
  }
  
  private void initDataXceiver(Configuration conf) throws IOException {
    // find free port or use privileged port provided
    TcpPeerServer tcpPeerServer;
    if (secureResources != null) {
      tcpPeerServer = new TcpPeerServer(secureResources);
    } else {
      tcpPeerServer = new TcpPeerServer(dnConf.socketWriteTimeout,
          DataNode.getStreamingAddr(conf));
    }
    tcpPeerServer.setReceiveBufferSize(HdfsConstants.DEFAULT_DATA_SOCKET_SIZE);
    streamingAddr = tcpPeerServer.getStreamingAddr();
    LOG.info("Opened streaming server at " + streamingAddr);
    this.threadGroup = new ThreadGroup("dataXceiverServer");
    this.dataXceiverServer = new Daemon(threadGroup, 
        new DataXceiverServer(tcpPeerServer, conf, this));
    this.threadGroup.setDaemon(true); // auto destroy when empty

    if (conf.getBoolean(DFSConfigKeys.DFS_CLIENT_READ_SHORTCIRCUIT_KEY,
              DFSConfigKeys.DFS_CLIENT_READ_SHORTCIRCUIT_DEFAULT) ||
        conf.getBoolean(DFSConfigKeys.DFS_CLIENT_DOMAIN_SOCKET_DATA_TRAFFIC,
              DFSConfigKeys.DFS_CLIENT_DOMAIN_SOCKET_DATA_TRAFFIC_DEFAULT)) {
      DomainPeerServer domainPeerServer =
                getDomainPeerServer(conf, streamingAddr.getPort());
      if (domainPeerServer != null) {
        this.localDataXceiverServer = new Daemon(threadGroup,
            new DataXceiverServer(domainPeerServer, conf, this));
        LOG.info("Listening on UNIX domain socket: " +
            domainPeerServer.getBindPath());
      }
    }
  }

  static DomainPeerServer getDomainPeerServer(Configuration conf,
      int port) throws IOException {
    String domainSocketPath =
        conf.getTrimmed(DFSConfigKeys.DFS_DOMAIN_SOCKET_PATH_KEY,
            DFSConfigKeys.DFS_DOMAIN_SOCKET_PATH_DEFAULT);
    if (domainSocketPath.isEmpty()) {
      if (conf.getBoolean(DFSConfigKeys.DFS_CLIENT_READ_SHORTCIRCUIT_KEY,
            DFSConfigKeys.DFS_CLIENT_READ_SHORTCIRCUIT_DEFAULT) &&
         (!conf.getBoolean(DFSConfigKeys.DFS_CLIENT_USE_LEGACY_BLOCKREADERLOCAL,
          DFSConfigKeys.DFS_CLIENT_USE_LEGACY_BLOCKREADERLOCAL_DEFAULT))) {
        LOG.warn("Although short-circuit local reads are configured, " +
            "they are disabled because you didn't configure " +
            DFSConfigKeys.DFS_DOMAIN_SOCKET_PATH_KEY);
      }
      return null;
    }
    if (DomainSocket.getLoadingFailureReason() != null) {
      throw new RuntimeException("Although a UNIX domain socket " +
          "path is configured as " + domainSocketPath + ", we cannot " +
          "start a localDataXceiverServer because " +
          DomainSocket.getLoadingFailureReason());
    }
    DomainPeerServer domainPeerServer =
      new DomainPeerServer(domainSocketPath, port);
    domainPeerServer.setReceiveBufferSize(
        HdfsConstants.DEFAULT_DATA_SOCKET_SIZE);
    return domainPeerServer;
  }
  
  // calls specific to BP
  protected void notifyNamenodeReceivedBlock(
      ExtendedBlock block, String delHint, String storageUuid) {
    BPOfferService bpos = blockPoolManager.get(block.getBlockPoolId());
    if(bpos != null) {
      bpos.notifyNamenodeReceivedBlock(block, delHint, storageUuid);
    } else {
      LOG.error("Cannot find BPOfferService for reporting block received for bpid="
          + block.getBlockPoolId());
    }
  }
  
  // calls specific to BP
  protected void notifyNamenodeReceivingBlock(
      ExtendedBlock block, String storageUuid) {
    BPOfferService bpos = blockPoolManager.get(block.getBlockPoolId());
    if(bpos != null) {
      bpos.notifyNamenodeReceivingBlock(block, storageUuid);
    } else {
      LOG.error("Cannot find BPOfferService for reporting block receiving for bpid="
          + block.getBlockPoolId());
    }
  }
  
  /** Notify the corresponding namenode to delete the block. */
  public void notifyNamenodeDeletedBlock(ExtendedBlock block, String storageUuid) {
    BPOfferService bpos = blockPoolManager.get(block.getBlockPoolId());
    if (bpos != null) {
      bpos.notifyNamenodeDeletedBlock(block, storageUuid);
    } else {
      LOG.error("Cannot find BPOfferService for reporting block deleted for bpid="
          + block.getBlockPoolId());
    }
  }
  
  /**
   * Report a bad block which is hosted on the local DN.
   */
  public void reportBadBlocks(ExtendedBlock block) throws IOException{
    BPOfferService bpos = getBPOSForBlock(block);
    FsVolumeSpi volume = getFSDataset().getVolume(block);
    bpos.reportBadBlocks(
        block, volume.getStorageID(), volume.getStorageType());
  }

  /**
   * Report a bad block on another DN (eg if we received a corrupt replica
   * from a remote host).
   * @param srcDataNode the DN hosting the bad block
   * @param block the block itself
   */
  public void reportRemoteBadBlock(DatanodeInfo srcDataNode, ExtendedBlock block)
      throws IOException {
    BPOfferService bpos = getBPOSForBlock(block);
    bpos.reportRemoteBadBlock(srcDataNode, block);
  }
  
  /**
   * Try to send an error report to the NNs associated with the given
   * block pool.
   * @param bpid the block pool ID
   * @param errCode error code to send
   * @param errMsg textual message to send
   */
  void trySendErrorReport(String bpid, int errCode, String errMsg) {
    BPOfferService bpos = blockPoolManager.get(bpid);
    if (bpos == null) {
      throw new IllegalArgumentException("Bad block pool: " + bpid);
    }
    bpos.trySendErrorReport(errCode, errMsg);
  }


  
  /**
   * Return the BPOfferService instance corresponding to the given block.
   * @param block
   * @return the BPOS
   * @throws IOException if no such BPOS can be found
   */
  private BPOfferService getBPOSForBlock(ExtendedBlock block)
      throws IOException {
    Preconditions.checkNotNull(block);
    BPOfferService bpos = blockPoolManager.get(block.getBlockPoolId());
    if (bpos == null) {
      throw new IOException("cannot locate OfferService thread for bp="+
          block.getBlockPoolId());
    }
    return bpos;
  }


  
  // used only for testing
  void setHeartbeatsDisabledForTests(
      boolean heartbeatsDisabledForTests) {
    this.heartbeatsDisabledForTests = heartbeatsDisabledForTests;
  }
  
  boolean areHeartbeatsDisabledForTests() {
    return this.heartbeatsDisabledForTests;
  }
  
  /**
   * This method starts the data node with the specified conf.
   * 
   * @param conf - the configuration
   *  if conf's CONFIG_PROPERTY_SIMULATED property is set
   *  then a simulated storage based data node is created.
   * 
   * @param dataDirs - only for a non-simulated storage data node
   * @throws IOException
   */
  void startDataNode(Configuration conf, 
                     AbstractList<StorageLocation> dataDirs,
                    // DatanodeProtocol namenode,
                     SecureResources resources
                     ) throws IOException {
    if(UserGroupInformation.isSecurityEnabled() && resources == null) {
      if (!conf.getBoolean("ignore.secure.ports.for.testing", false)) {
        throw new RuntimeException("Cannot start secure cluster without "
            + "privileged resources.");
      }
    }

    // settings global for all BPs in the Data Node
    this.secureResources = resources;
    this.dataDirs = dataDirs;
    this.conf = conf;
    this.dnConf = new DNConf(conf);

    if (dnConf.maxLockedMemory > 0) {
      if (!NativeIO.isAvailable()) {
        throw new RuntimeException(String.format(
            "Cannot start datanode because the configured max locked memory" +
            " size (%s) is greater than zero and native code is not available.",
            DFS_DATANODE_MAX_LOCKED_MEMORY_KEY));
      }
      long ulimit = NativeIO.getMemlockLimit();
      if (dnConf.maxLockedMemory > ulimit) {
      throw new RuntimeException(String.format(
          "Cannot start datanode because the configured max locked memory" +
          " size (%s) of %d bytes is more than the datanode's available" +
          " RLIMIT_MEMLOCK ulimit of %d bytes.",
          DFS_DATANODE_MAX_LOCKED_MEMORY_KEY,
          dnConf.maxLockedMemory,
          ulimit));
      }
    }

    storage = new DataStorage();
    
    // global DN settings
    registerMXBean();
    initDataXceiver(conf);
    startInfoServer(conf);
    pauseMonitor = new JvmPauseMonitor(conf);
    pauseMonitor.start();
  
    // BlockPoolTokenSecretManager is required to create ipc server.
    this.blockPoolTokenSecretManager = new BlockPoolTokenSecretManager();
    initIpcServer(conf);

    metrics = DataNodeMetrics.create(conf, getDisplayName());

    blockPoolManager = new BlockPoolManager(this);
    blockPoolManager.refreshNamenodes(conf);

    // Create the ReadaheadPool from the DataNode context so we can
    // exit without having to explicitly shutdown its thread pool.
    readaheadPool = ReadaheadPool.getInstance();
  }
  
  /**
   * Verify that the DatanodeUuid has been initialized. If this is a new
   * datanode then we generate a new Datanode Uuid and persist it to disk.
   *
   * @throws IOException
   */
  private synchronized void checkDatanodeUuid() throws IOException {
    if (storage.getDatanodeUuid() == null) {
      storage.setDatanodeUuid(UUID.randomUUID().toString());
      storage.writeAll();
      LOG.info("Generated and persisted new Datanode UUID " +
               storage.getDatanodeUuid());
    }
  }

  /**
   * Create a DatanodeRegistration for a specific block pool.
   * @param nsInfo the namespace info from the first part of the NN handshake
   */
  DatanodeRegistration createBPRegistration(NamespaceInfo nsInfo)
      throws IOException {
    StorageInfo storageInfo = storage.getBPStorage(nsInfo.getBlockPoolID());
    if (storageInfo == null) {
      // it's null in the case of SimulatedDataSet
      storageInfo = new StorageInfo(nsInfo);
    }

    checkDatanodeUuid();

    DatanodeID dnId = new DatanodeID(
        streamingAddr.getAddress().getHostAddress(), hostName, 
        storage.getDatanodeUuid(), getXferPort(), getInfoPort(),
            infoSecurePort, getIpcPort());
    return new DatanodeRegistration(dnId, storageInfo, 
        new ExportedBlockKeys(), VersionInfo.getVersion());
  }

  /**
   * Check that the registration returned from a NameNode is consistent
   * with the information in the storage. If the storage is fresh/unformatted,
   * sets the storage ID based on this registration.
   * Also updates the block pool's state in the secret manager.
   */
  synchronized void bpRegistrationSucceeded(DatanodeRegistration bpRegistration,
      String blockPoolId) throws IOException {
    // Set the ID if we haven't already
    if (null == id) {
      id = bpRegistration;
    }

    if(!storage.getDatanodeUuid().equals(bpRegistration.getDatanodeUuid())) {
      throw new IOException("Inconsistent Datanode IDs. Name-node returned "
          + bpRegistration.getDatanodeUuid()
          + ". Expecting " + storage.getDatanodeUuid());
    }
    
    registerBlockPoolWithSecretManager(bpRegistration, blockPoolId);
  }
  
  /**
   * After the block pool has contacted the NN, registers that block pool
   * with the secret manager, updating it with the secrets provided by the NN.
   * @param bpRegistration
   * @param blockPoolId
   * @throws IOException
   */
  private synchronized void registerBlockPoolWithSecretManager(
      DatanodeRegistration bpRegistration, String blockPoolId) throws IOException {
    ExportedBlockKeys keys = bpRegistration.getExportedKeys();
    if (!hasAnyBlockPoolRegistered) {
      hasAnyBlockPoolRegistered = true;
      isBlockTokenEnabled = keys.isBlockTokenEnabled();
    } else {
      if (isBlockTokenEnabled != keys.isBlockTokenEnabled()) {
        throw new RuntimeException("Inconsistent configuration of block access"
            + " tokens. Either all block pools must be configured to use block"
            + " tokens, or none may be.");
      }
    }
    if (!isBlockTokenEnabled) return;
    
    if (!blockPoolTokenSecretManager.isBlockPoolRegistered(blockPoolId)) {
      long blockKeyUpdateInterval = keys.getKeyUpdateInterval();
      long blockTokenLifetime = keys.getTokenLifetime();
      LOG.info("Block token params received from NN: for block pool " +
          blockPoolId + " keyUpdateInterval="
          + blockKeyUpdateInterval / (60 * 1000)
          + " min(s), tokenLifetime=" + blockTokenLifetime / (60 * 1000)
          + " min(s)");
      final BlockTokenSecretManager secretMgr = 
          new BlockTokenSecretManager(0, blockTokenLifetime, blockPoolId,
              dnConf.encryptionAlgorithm);
      blockPoolTokenSecretManager.addBlockPool(blockPoolId, secretMgr);
    }
  }

  /**
   * Remove the given block pool from the block scanner, dataset, and storage.
   */
  void shutdownBlockPool(BPOfferService bpos) {
    blockPoolManager.remove(bpos);

    String bpId = bpos.getBlockPoolId();
    if (blockScanner != null) {
      blockScanner.removeBlockPool(bpId);
    }
  
    if (data != null) { 
      data.shutdownBlockPool(bpId);
    }

    if (storage != null) {
      storage.removeBlockPoolStorage(bpId);
    }
  }

  /**
   * One of the Block Pools has successfully connected to its NN.
   * This initializes the local storage for that block pool,
   * checks consistency of the NN's cluster ID, etc.
   * 
   * If this is the first block pool to register, this also initializes
   * the datanode-scoped storage.
   * 
   * @param bpos Block pool offer service
   * @throws IOException if the NN is inconsistent with the local storage.
   */
  void initBlockPool(BPOfferService bpos) throws IOException {
    NamespaceInfo nsInfo = bpos.getNamespaceInfo();
    if (nsInfo == null) {
      throw new IOException("NamespaceInfo not found: Block pool " + bpos
          + " should have retrieved namespace info before initBlockPool.");
    }
    
    // Register the new block pool with the BP manager.
    blockPoolManager.addBlockPool(bpos);

    setClusterId(nsInfo.clusterID, nsInfo.getBlockPoolID());
    
    // In the case that this is the first block pool to connect, initialize
    // the dataset, block scanners, etc.
    initStorage(nsInfo);
    initPeriodicScanners(conf);
    
    data.addBlockPool(nsInfo.getBlockPoolID(), conf);
  }

  BPOfferService[] getAllBpOs() {
    return blockPoolManager.getAllNamenodeThreads();
  }
  
  int getBpOsCount() {
    return blockPoolManager.getAllNamenodeThreads().length;
  }
  
  /**
   * Initializes the {@link #data}. The initialization is done only once, when
   * handshake with the the first namenode is completed.
   */
  private void initStorage(final NamespaceInfo nsInfo) throws IOException {
    final FsDatasetSpi.Factory<? extends FsDatasetSpi<?>> factory
        = FsDatasetSpi.Factory.getFactory(conf);
    
    if (!factory.isSimulated()) {
      final StartupOption startOpt = getStartupOption(conf);
      if (startOpt == null) {
        throw new IOException("Startup option not set.");
      }
      final String bpid = nsInfo.getBlockPoolID();
      //read storage info, lock data dirs and transition fs state if necessary
      storage.recoverTransitionRead(this, bpid, nsInfo, dataDirs, startOpt);
      final StorageInfo bpStorage = storage.getBPStorage(bpid);
      LOG.info("Setting up storage: nsid=" + bpStorage.getNamespaceID()
          + ";bpid=" + bpid + ";lv=" + storage.getLayoutVersion()
          + ";nsInfo=" + nsInfo);
    }

    synchronized(this)  {
      if (data == null) {
        data = factory.newInstance(this, storage, conf);
      }
    }
  }

  /**
   * Determine the http server's effective addr
   */
  public static InetSocketAddress getInfoAddr(Configuration conf) {
    return NetUtils.createSocketAddr(conf.get(DFS_DATANODE_HTTP_ADDRESS_KEY,
        DFS_DATANODE_HTTP_ADDRESS_DEFAULT));
  }
  
  private void registerMXBean() {
    MBeans.register("DataNode", "DataNodeInfo", this);
  }
  
  @VisibleForTesting
  public int getXferPort() {
    return streamingAddr.getPort();
  }
  
  /**
   * @return name useful for logging
   */
  public String getDisplayName() {
    // NB: our DatanodeID may not be set yet
    return hostName + ":" + getXferPort();
  }

  /**
   * NB: The datanode can perform data transfer on the streaming
   * address however clients are given the IPC IP address for data
   * transfer, and that may be a   different address.
   * 
   * @return socket address for data transfer
   */
  public InetSocketAddress getXferAddress() {
    return streamingAddr;
  }

  /**
   * @return the datanode's IPC port
   */
  public int getIpcPort() {
    return ipcServer.getListenerAddress().getPort();
  }
  
  /**
   * get BP registration by blockPool id
   * @param bpid
   * @return BP registration object
   * @throws IOException
   */
  @VisibleForTesting
  public DatanodeRegistration getDNRegistrationForBP(String bpid) 
  throws IOException {
    BPOfferService bpos = blockPoolManager.get(bpid);
    if(bpos==null || bpos.bpRegistration==null) {
      throw new IOException("cannot find BPOfferService for bpid="+bpid);
    }
    return bpos.bpRegistration;
  }
  
  /**
   * Creates either NIO or regular depending on socketWriteTimeout.
   */
  protected Socket newSocket() throws IOException {
    return (dnConf.socketWriteTimeout > 0) ? 
           SocketChannel.open().socket() : new Socket();                                   
  }

  /**
   * Connect to the NN. This is separated out for easier testing.
   */
  DatanodeProtocolClientSideTranslatorPB connectToNN(
      InetSocketAddress nnAddr) throws IOException {
    return new DatanodeProtocolClientSideTranslatorPB(nnAddr, conf);
  }

  public static InterDatanodeProtocol createInterDataNodeProtocolProxy(
      DatanodeID datanodeid, final Configuration conf, final int socketTimeout,
      final boolean connectToDnViaHostname) throws IOException {
    final String dnAddr = datanodeid.getIpcAddr(connectToDnViaHostname);
    final InetSocketAddress addr = NetUtils.createSocketAddr(dnAddr);
    if (LOG.isDebugEnabled()) {
      LOG.debug("Connecting to datanode " + dnAddr + " addr=" + addr);
    }
    final UserGroupInformation loginUgi = UserGroupInformation.getLoginUser();
    try {
      return loginUgi
          .doAs(new PrivilegedExceptionAction<InterDatanodeProtocol>() {
            @Override
            public InterDatanodeProtocol run() throws IOException {
              return new InterDatanodeProtocolTranslatorPB(addr, loginUgi,
                  conf, NetUtils.getDefaultSocketFactory(conf), socketTimeout);
            }
          });
    } catch (InterruptedException ie) {
      throw new IOException(ie.getMessage());
    }
  }
    
  DataNodeMetrics getMetrics() {
    return metrics;
  }
  
  /** Ensure the authentication method is kerberos */
  private void checkKerberosAuthMethod(String msg) throws IOException {
    // User invoking the call must be same as the datanode user
    if (!UserGroupInformation.isSecurityEnabled()) {
      return;
    }
    if (UserGroupInformation.getCurrentUser().getAuthenticationMethod() != 
        AuthenticationMethod.KERBEROS) {
      throw new AccessControlException("Error in " + msg
          + "Only kerberos based authentication is allowed.");
    }
  }
  
  private void checkBlockLocalPathAccess() throws IOException {
    checkKerberosAuthMethod("getBlockLocalPathInfo()");
    String currentUser = UserGroupInformation.getCurrentUser().getShortUserName();
    if (!usersWithLocalPathAccess.contains(currentUser)) {
      throw new AccessControlException(
          "Can't continue with getBlockLocalPathInfo() "
              + "authorization. The user " + currentUser
              + " is not allowed to call getBlockLocalPathInfo");
    }
  }

  @Override
  public BlockLocalPathInfo getBlockLocalPathInfo(ExtendedBlock block,
      Token<BlockTokenIdentifier> token) throws IOException {
    checkBlockLocalPathAccess();
    checkBlockToken(block, token, BlockTokenSecretManager.AccessMode.READ);
    BlockLocalPathInfo info = data.getBlockLocalPathInfo(block);
    if (LOG.isDebugEnabled()) {
      if (info != null) {
        if (LOG.isTraceEnabled()) {
          LOG.trace("getBlockLocalPathInfo successful block=" + block
              + " blockfile " + info.getBlockPath() + " metafile "
              + info.getMetaPath());
        }
      } else {
        if (LOG.isTraceEnabled()) {
          LOG.trace("getBlockLocalPathInfo for block=" + block
              + " returning null");
        }
      }
    }
    metrics.incrBlocksGetLocalPathInfo();
    return info;
  }

  @InterfaceAudience.LimitedPrivate("HDFS")
  static public class ShortCircuitFdsUnsupportedException extends IOException {
    private static final long serialVersionUID = 1L;
    public ShortCircuitFdsUnsupportedException(String msg) {
      super(msg);
    }
  }

  @InterfaceAudience.LimitedPrivate("HDFS")
  static public class ShortCircuitFdsVersionException extends IOException {
    private static final long serialVersionUID = 1L;
    public ShortCircuitFdsVersionException(String msg) {
      super(msg);
    }
  }

  FileInputStream[] requestShortCircuitFdsForRead(final ExtendedBlock blk,
      final Token<BlockTokenIdentifier> token, int maxVersion) 
          throws ShortCircuitFdsUnsupportedException,
            ShortCircuitFdsVersionException, IOException {
    if (fileDescriptorPassingDisabledReason != null) {
      throw new ShortCircuitFdsUnsupportedException(
          fileDescriptorPassingDisabledReason);
    }
    checkBlockToken(blk, token, BlockTokenSecretManager.AccessMode.READ);
    int blkVersion = CURRENT_BLOCK_FORMAT_VERSION;
    if (maxVersion < blkVersion) {
      throw new ShortCircuitFdsVersionException("Your client is too old " +
        "to read this block!  Its format version is " + 
        blkVersion + ", but the highest format version you can read is " +
        maxVersion);
    }
    metrics.incrBlocksGetLocalPathInfo();
    FileInputStream fis[] = new FileInputStream[2];
    
    try {
      fis[0] = (FileInputStream)data.getBlockInputStream(blk, 0);
      fis[1] = (FileInputStream)data.getMetaDataInputStream(blk).getWrappedStream();
    } catch (ClassCastException e) {
      LOG.debug("requestShortCircuitFdsForRead failed", e);
      throw new ShortCircuitFdsUnsupportedException("This DataNode's " +
          "FsDatasetSpi does not support short-circuit local reads");
    }
    return fis;
  }

  @Override
  public HdfsBlocksMetadata getHdfsBlocksMetadata(List<ExtendedBlock> blocks,
      List<Token<BlockTokenIdentifier>> tokens) throws IOException, 
      UnsupportedOperationException {
    if (!getHdfsBlockLocationsEnabled) {
      throw new UnsupportedOperationException("Datanode#getHdfsBlocksMetadata "
          + " is not enabled in datanode config");
    }
    if (blocks.size() != tokens.size()) {
      throw new IOException("Differing number of blocks and tokens");
    }
    // Check access for each block
    for (int i = 0; i < blocks.size(); i++) {
      checkBlockToken(blocks.get(i), tokens.get(i), 
          BlockTokenSecretManager.AccessMode.READ);
    }
    return data.getHdfsBlocksMetadata(blocks);
  }
  
  private void checkBlockToken(ExtendedBlock block, Token<BlockTokenIdentifier> token,
      AccessMode accessMode) throws IOException {
    if (isBlockTokenEnabled && UserGroupInformation.isSecurityEnabled()) {
      BlockTokenIdentifier id = new BlockTokenIdentifier();
      ByteArrayInputStream buf = new ByteArrayInputStream(token.getIdentifier());
      DataInputStream in = new DataInputStream(buf);
      id.readFields(in);
      if (LOG.isDebugEnabled()) {
        LOG.debug("Got: " + id.toString());
      }
      blockPoolTokenSecretManager.checkAccess(id, null, block, accessMode);
    }
  }

  /**
   * Shut down this instance of the datanode.
   * Returns only after shutdown is complete.
   * This method can only be called by the offerService thread.
   * Otherwise, deadlock might occur.
   */
  public void shutdown() {
    if (plugins != null) {
      for (ServicePlugin p : plugins) {
        try {
          p.stop();
          LOG.info("Stopped plug-in " + p);
        } catch (Throwable t) {
          LOG.warn("ServicePlugin " + p + " could not be stopped", t);
        }
      }
    }
    
    // We need to make a copy of the original blockPoolManager#offerServices to
    // make sure blockPoolManager#shutDownAll() can still access all the 
    // BPOfferServices, since after setting DataNode#shouldRun to false the 
    // offerServices may be modified.
    BPOfferService[] bposArray = this.blockPoolManager == null ? null
        : this.blockPoolManager.getAllNamenodeThreads();
    this.shouldRun = false;
    shutdownPeriodicScanners();
    
    if (infoServer != null) {
      try {
        infoServer.stop();
      } catch (Exception e) {
        LOG.warn("Exception shutting down DataNode", e);
      }
    }
    if (ipcServer != null) {
      ipcServer.stop();
    }
    if (pauseMonitor != null) {
      pauseMonitor.stop();
    }
    
    if (dataXceiverServer != null) {
      ((DataXceiverServer) this.dataXceiverServer.getRunnable()).kill();
      this.dataXceiverServer.interrupt();
    }
    if (localDataXceiverServer != null) {
      ((DataXceiverServer) this.localDataXceiverServer.getRunnable()).kill();
      this.localDataXceiverServer.interrupt();
    }
    // wait for all data receiver threads to exit
    if (this.threadGroup != null) {
      int sleepMs = 2;
      while (true) {
        this.threadGroup.interrupt();
        LOG.info("Waiting for threadgroup to exit, active threads is " +
                 this.threadGroup.activeCount());
        if (this.threadGroup.activeCount() == 0) {
          break;
        }
        try {
          Thread.sleep(sleepMs);
        } catch (InterruptedException e) {}
        sleepMs = sleepMs * 3 / 2; // exponential backoff
        if (sleepMs > 1000) {
          sleepMs = 1000;
        }
      }
      this.threadGroup = null;
    }
    if (this.dataXceiverServer != null) {
      // wait for dataXceiverServer to terminate
      try {
        this.dataXceiverServer.join();
      } catch (InterruptedException ie) {
      }
    }
    if (this.localDataXceiverServer != null) {
      // wait for localDataXceiverServer to terminate
      try {
        this.localDataXceiverServer.join();
      } catch (InterruptedException ie) {
      }
    }
    
    if(blockPoolManager != null) {
      try {
        this.blockPoolManager.shutDownAll(bposArray);
      } catch (InterruptedException ie) {
        LOG.warn("Received exception in BlockPoolManager#shutDownAll: ", ie);
      }
    }
    
    if (storage != null) {
      try {
        this.storage.unlockAll();
      } catch (IOException ie) {
        LOG.warn("Exception when unlocking storage: " + ie, ie);
      }
    }
    if (data != null) {
      data.shutdown();
    }
    if (metrics != null) {
      metrics.shutdown();
    }
  }
  
  
  /** Check if there is no space in disk 
   *  @param e that caused this checkDiskError call
   **/
  protected void checkDiskError(Exception e ) throws IOException {
    
    LOG.warn("checkDiskError: exception: ", e);
    if (e instanceof SocketException || e instanceof SocketTimeoutException
    	  || e instanceof ClosedByInterruptException 
    	  || e.getMessage().startsWith("An established connection was aborted")
    	  || e.getMessage().startsWith("Broken pipe")
    	  || e.getMessage().startsWith("Connection reset")
    	  || e.getMessage().contains("java.nio.channels.SocketChannel")) {
      LOG.info("Not checking disk as checkDiskError was called on a network" +
      		" related exception");	
      return;
    }
    if (e.getMessage() != null &&
        e.getMessage().startsWith("No space left on device")) {
      throw new DiskOutOfSpaceException("No space left on device");
    } else {
      checkDiskError();
    }
  }
  
  /**
   *  Check if there is a disk failure and if so, handle the error
   */
  public void checkDiskError() {
    try {
      data.checkDataDir();
    } catch (DiskErrorException de) {
      handleDiskError(de.getMessage());
    }
  }
  
  private void handleDiskError(String errMsgr) {
    final boolean hasEnoughResources = data.hasEnoughResource();
    LOG.warn("DataNode.handleDiskError: Keep Running: " + hasEnoughResources);
    
    // If we have enough active valid volumes then we do not want to 
    // shutdown the DN completely.
    int dpError = hasEnoughResources ? DatanodeProtocol.DISK_ERROR  
                                     : DatanodeProtocol.FATAL_DISK_ERROR;  
    metrics.incrVolumeFailures();

    //inform NameNodes
    for(BPOfferService bpos: blockPoolManager.getAllNamenodeThreads()) {
      bpos.trySendErrorReport(dpError, errMsgr);
    }
    
    if(hasEnoughResources) {
      scheduleAllBlockReport(0);
      return; // do not shutdown
    }
    
    LOG.warn("DataNode is shutting down: " + errMsgr);
    shouldRun = false;
  }
    
  /** Number of concurrent xceivers per node. */
  @Override // DataNodeMXBean
  public int getXceiverCount() {
    return threadGroup == null ? 0 : threadGroup.activeCount();
  }
  
  int getXmitsInProgress() {
    return xmitsInProgress.get();
  }
    
  private void transferBlock(ExtendedBlock block, DatanodeInfo xferTargets[])
      throws IOException {
    BPOfferService bpos = getBPOSForBlock(block);
    DatanodeRegistration bpReg = getDNRegistrationForBP(block.getBlockPoolId());
    
    if (!data.isValidBlock(block)) {
      // block does not exist or is under-construction
      String errStr = "Can't send invalid block " + block;
      LOG.info(errStr);
      
      bpos.trySendErrorReport(DatanodeProtocol.INVALID_BLOCK, errStr);
      return;
    }

    // Check if NN recorded length matches on-disk length 
    long onDiskLength = data.getLength(block);
    if (block.getNumBytes() > onDiskLength) {
      FsVolumeSpi volume = getFSDataset().getVolume(block);
      // Shorter on-disk len indicates corruption so report NN the corrupt block
      bpos.reportBadBlocks(
          block, volume.getStorageID(), volume.getStorageType());
      LOG.warn("Can't replicate block " + block
          + " because on-disk length " + onDiskLength 
          + " is shorter than NameNode recorded length " + block.getNumBytes());
      return;
    }
    
    int numTargets = xferTargets.length;
    if (numTargets > 0) {
      StringBuilder xfersBuilder = new StringBuilder();
      for (int i = 0; i < numTargets; i++) {
        xfersBuilder.append(xferTargets[i]);
        xfersBuilder.append(" ");
      }
      LOG.info(bpReg + " Starting thread to transfer " + 
               block + " to " + xfersBuilder);                       

      new Daemon(new DataTransfer(xferTargets, block,
          BlockConstructionStage.PIPELINE_SETUP_CREATE, "")).start();
    }
  }

  void transferBlocks(String poolId, Block blocks[],
      DatanodeInfo xferTargets[][]) {
    for (int i = 0; i < blocks.length; i++) {
      try {
        transferBlock(new ExtendedBlock(poolId, blocks[i]), xferTargets[i]);
      } catch (IOException ie) {
        LOG.warn("Failed to transfer block " + blocks[i], ie);
      }
    }
  }

  /* ********************************************************************
  Protocol when a client reads data from Datanode (Cur Ver: 9):
  
  Client's Request :
  =================
   
     Processed in DataXceiver:
     +----------------------------------------------+
     | Common Header   | 1 byte OP == OP_READ_BLOCK |
     +----------------------------------------------+
     
     Processed in readBlock() :
     +-------------------------------------------------------------------------+
     | 8 byte Block ID | 8 byte genstamp | 8 byte start offset | 8 byte length |
     +-------------------------------------------------------------------------+
     |   vInt length   |  <DFSClient id> |
     +-----------------------------------+
     
     Client sends optional response only at the end of receiving data.
       
  DataNode Response :
  ===================
   
    In readBlock() :
    If there is an error while initializing BlockSender :
       +---------------------------+
       | 2 byte OP_STATUS_ERROR    | and connection will be closed.
       +---------------------------+
    Otherwise
       +---------------------------+
       | 2 byte OP_STATUS_SUCCESS  |
       +---------------------------+
       
    Actual data, sent by BlockSender.sendBlock() :
    
      ChecksumHeader :
      +--------------------------------------------------+
      | 1 byte CHECKSUM_TYPE | 4 byte BYTES_PER_CHECKSUM |
      +--------------------------------------------------+
      Followed by actual data in the form of PACKETS: 
      +------------------------------------+
      | Sequence of data PACKETs ....      |
      +------------------------------------+
    
    A "PACKET" is defined further below.
    
    The client reads data until it receives a packet with 
    "LastPacketInBlock" set to true or with a zero length. It then replies
    to DataNode with one of the status codes:
    - CHECKSUM_OK:    All the chunk checksums have been verified
    - SUCCESS:        Data received; checksums not verified
    - ERROR_CHECKSUM: (Currently not used) Detected invalid checksums

      +---------------+
      | 2 byte Status |
      +---------------+
    
    The DataNode expects all well behaved clients to send the 2 byte
    status code. And if the the client doesn't, the DN will close the
    connection. So the status code is optional in the sense that it
    does not affect the correctness of the data. (And the client can
    always reconnect.)
    
    PACKET : Contains a packet header, checksum and data. Amount of data
    ======== carried is set by BUFFER_SIZE.
    
      +-----------------------------------------------------+
      | 4 byte packet length (excluding packet header)      |
      +-----------------------------------------------------+
      | 8 byte offset in the block | 8 byte sequence number |
      +-----------------------------------------------------+
      | 1 byte isLastPacketInBlock                          |
      +-----------------------------------------------------+
      | 4 byte Length of actual data                        |
      +-----------------------------------------------------+
      | x byte checksum data. x is defined below            |
      +-----------------------------------------------------+
      | actual data ......                                  |
      +-----------------------------------------------------+
      
      x = (length of data + BYTE_PER_CHECKSUM - 1)/BYTES_PER_CHECKSUM *
          CHECKSUM_SIZE
          
      CHECKSUM_SIZE depends on CHECKSUM_TYPE (usually, 4 for CRC32)
      
      The above packet format is used while writing data to DFS also.
      Not all the fields might be used while reading.
    
   ************************************************************************ */

  /**
   * Used for transferring a block of data.  This class
   * sends a piece of data to another DataNode.
   */
  private class DataTransfer implements Runnable {
    final DatanodeInfo[] targets;
    final ExtendedBlock b;
    final BlockConstructionStage stage;
    final private DatanodeRegistration bpReg;
    final String clientname;
    final CachingStrategy cachingStrategy;

    /**
     * Connect to the first item in the target list.  Pass along the 
     * entire target list, the block, and the data.
     */
    DataTransfer(DatanodeInfo targets[], ExtendedBlock b, BlockConstructionStage stage,
        final String clientname) {
      if (DataTransferProtocol.LOG.isDebugEnabled()) {
        DataTransferProtocol.LOG.debug(getClass().getSimpleName() + ": "
            + b + " (numBytes=" + b.getNumBytes() + ")"
            + ", stage=" + stage
            + ", clientname=" + clientname
            + ", targests=" + Arrays.asList(targets));
      }
      this.targets = targets;
      this.b = b;
      this.stage = stage;
      BPOfferService bpos = blockPoolManager.get(b.getBlockPoolId());
      bpReg = bpos.bpRegistration;
      this.clientname = clientname;
      this.cachingStrategy =
          new CachingStrategy(true, getDnConf().readaheadLength);
    }

    /**
     * Do the deed, write the bytes
     */
    @Override
    public void run() {
      xmitsInProgress.getAndIncrement();
      Socket sock = null;
      DataOutputStream out = null;
      DataInputStream in = null;
      BlockSender blockSender = null;
      final boolean isClient = clientname.length() > 0;
      
      try {
        final String dnAddr = targets[0].getXferAddr(connectToDnViaHostname);
        InetSocketAddress curTarget = NetUtils.createSocketAddr(dnAddr);
        if (LOG.isDebugEnabled()) {
          LOG.debug("Connecting to datanode " + dnAddr);
        }
        sock = newSocket();
        NetUtils.connect(sock, curTarget, dnConf.socketTimeout);
        sock.setSoTimeout(targets.length * dnConf.socketTimeout);

        long writeTimeout = dnConf.socketWriteTimeout + 
                            HdfsServerConstants.WRITE_TIMEOUT_EXTENSION * (targets.length-1);
        OutputStream unbufOut = NetUtils.getOutputStream(sock, writeTimeout);
        InputStream unbufIn = NetUtils.getInputStream(sock);
        if (dnConf.encryptDataTransfer) {
          IOStreamPair encryptedStreams =
              DataTransferEncryptor.getEncryptedStreams(
                  unbufOut, unbufIn,
                  blockPoolTokenSecretManager.generateDataEncryptionKey(
                      b.getBlockPoolId()));
          unbufOut = encryptedStreams.out;
          unbufIn = encryptedStreams.in;
        }
        
        out = new DataOutputStream(new BufferedOutputStream(unbufOut,
            HdfsConstants.SMALL_BUFFER_SIZE));
        in = new DataInputStream(unbufIn);
        blockSender = new BlockSender(b, 0, b.getNumBytes(), 
            false, false, true, DataNode.this, null, cachingStrategy);
        DatanodeInfo srcNode = new DatanodeInfo(bpReg);

        //
        // Header info
        //
        Token<BlockTokenIdentifier> accessToken = BlockTokenSecretManager.DUMMY_TOKEN;
        if (isBlockTokenEnabled) {
          accessToken = blockPoolTokenSecretManager.generateToken(b, 
              EnumSet.of(BlockTokenSecretManager.AccessMode.WRITE));
        }

        new Sender(out).writeBlock(b, accessToken, clientname, targets, srcNode,
            stage, 0, 0, 0, 0, blockSender.getChecksum(), cachingStrategy);

        // send data & checksum
        blockSender.sendBlock(out, unbufOut, null);

        // no response necessary
        LOG.info(getClass().getSimpleName() + ": Transmitted " + b
            + " (numBytes=" + b.getNumBytes() + ") to " + curTarget);

        // read ack
        if (isClient) {
          DNTransferAckProto closeAck = DNTransferAckProto.parseFrom(
              PBHelper.vintPrefixed(in));
          if (LOG.isDebugEnabled()) {
            LOG.debug(getClass().getSimpleName() + ": close-ack=" + closeAck);
          }
          if (closeAck.getStatus() != Status.SUCCESS) {
            if (closeAck.getStatus() == Status.ERROR_ACCESS_TOKEN) {
              throw new InvalidBlockTokenException(
                  "Got access token error for connect ack, targets="
                   + Arrays.asList(targets));
            } else {
              throw new IOException("Bad connect ack, targets="
                  + Arrays.asList(targets));
            }
          }
        }
      } catch (IOException ie) {
        LOG.warn(bpReg + ":Failed to transfer " + b + " to " +
            targets[0] + " got ", ie);
          // check if there are any disk problem
        try{
          checkDiskError(ie);
        } catch(IOException e) {
            LOG.warn("DataNode.checkDiskError failed in run() with: ", e);
        }
        
      } finally {
        xmitsInProgress.getAndDecrement();
        IOUtils.closeStream(blockSender);
        IOUtils.closeStream(out);
        IOUtils.closeStream(in);
        IOUtils.closeSocket(sock);
      }
    }
  }
  
  /**
   * After a block becomes finalized, a datanode increases metric counter,
   * notifies namenode, and adds it to the block scanner
   * @param block
   * @param delHint
   */
  void closeBlock(ExtendedBlock block, String delHint, String storageUuid) {
    metrics.incrBlocksWritten();
    BPOfferService bpos = blockPoolManager.get(block.getBlockPoolId());
    if(bpos != null) {
      bpos.notifyNamenodeReceivedBlock(block, delHint, storageUuid);
    } else {
      LOG.warn("Cannot find BPOfferService for reporting block received for bpid="
          + block.getBlockPoolId());
    }
    if (blockScanner != null) {
      blockScanner.addBlock(block);
    }
  }

  /** Start a single datanode daemon and wait for it to finish.
   *  If this thread is specifically interrupted, it will stop waiting.
   */
  public void runDatanodeDaemon() throws IOException {
    blockPoolManager.startAll();

    // start dataXceiveServer
    dataXceiverServer.start();
    if (localDataXceiverServer != null) {
      localDataXceiverServer.start();
    }
    ipcServer.start();
    startPlugins(conf);
  }

  /**
   * A data node is considered to be up if one of the bp services is up
   */
  public boolean isDatanodeUp() {
    for (BPOfferService bp : blockPoolManager.getAllNamenodeThreads()) {
      if (bp.isAlive()) {
        return true;
      }
    }
    return false;
  }

  /** Instantiate a single datanode object. This must be run by invoking
   *  {@link DataNode#runDatanodeDaemon()} subsequently. 
   */
  public static DataNode instantiateDataNode(String args[],
                                      Configuration conf) throws IOException {
    return instantiateDataNode(args, conf, null);
  }
  
  /** Instantiate a single datanode object, along with its secure resources. 
   * This must be run by invoking{@link DataNode#runDatanodeDaemon()} 
   * subsequently. 
   */
  public static DataNode instantiateDataNode(String args [], Configuration conf,
      SecureResources resources) throws IOException {
    if (conf == null)
      conf = new HdfsConfiguration();
    
    if (args != null) {
      // parse generic hadoop options
      GenericOptionsParser hParser = new GenericOptionsParser(conf, args);
      args = hParser.getRemainingArgs();
    }
    
    if (!parseArguments(args, conf)) {
      printUsage(System.err);
      return null;
    }
    Collection<StorageLocation> dataLocations = getStorageLocations(conf);
    UserGroupInformation.setConfiguration(conf);
    SecurityUtil.login(conf, DFS_DATANODE_KEYTAB_FILE_KEY,
        DFS_DATANODE_USER_NAME_KEY);
    return makeInstance(dataLocations, conf, resources);
  }

  static Collection<StorageLocation> parseStorageLocations(
      Collection<String> rawLocations) {
    List<StorageLocation> locations =
        new ArrayList<StorageLocation>(rawLocations.size());

    for(String locationString : rawLocations) {
      StorageLocation location;
      try {
        location = StorageLocation.parse(locationString);
      } catch (IOException ioe) {
        LOG.error("Failed to parse storage location " + locationString);
        continue;
      } catch (IllegalArgumentException iae) {
        LOG.error(iae.toString());
        continue;
      }

      locations.add(location);
    }

    return locations;
  }

  public static Collection<StorageLocation> getStorageLocations(
      Configuration conf) {
    return parseStorageLocations(
        conf.getTrimmedStringCollection(DFS_DATANODE_DATA_DIR_KEY));
  }

  /** Instantiate & Start a single datanode daemon and wait for it to finish.
   *  If this thread is specifically interrupted, it will stop waiting.
   */
  public static DataNode createDataNode(String args[],
                                 Configuration conf) throws IOException {
    return createDataNode(args, conf, null);
  }
  
  /** Instantiate & Start a single datanode daemon and wait for it to finish.
   *  If this thread is specifically interrupted, it will stop waiting.
   */
  @InterfaceAudience.Private
  public static DataNode createDataNode(String args[], Configuration conf,
      SecureResources resources) throws IOException {
    DataNode dn = instantiateDataNode(args, conf, resources);
    if (dn != null) {
      dn.runDatanodeDaemon();
    }
    return dn;
  }

  void join() {
    while (shouldRun) {
      try {
        blockPoolManager.joinAll();
        if (blockPoolManager.getAllNamenodeThreads() != null
            && blockPoolManager.getAllNamenodeThreads().length == 0) {
          shouldRun = false;
        }
        Thread.sleep(2000);
      } catch (InterruptedException ex) {
        LOG.warn("Received exception in Datanode#join: " + ex);
      }
    }
  }

  // Small wrapper around the DiskChecker class that provides means to mock
  // DiskChecker static methods and unittest DataNode#getDataDirsFromURIs.
  static class DataNodeDiskChecker {
    private FsPermission expectedPermission;

    public DataNodeDiskChecker(FsPermission expectedPermission) {
      this.expectedPermission = expectedPermission;
    }

    public void checkDir(LocalFileSystem localFS, Path path)
        throws DiskErrorException, IOException {
      DiskChecker.checkDir(localFS, path, expectedPermission);
    }
  }

  /**
   * Make an instance of DataNode after ensuring that at least one of the
   * given data directories (and their parent directories, if necessary)
   * can be created.
   * @param dataDirs List of directories, where the new DataNode instance should
   * keep its files.
   * @param conf Configuration instance to use.
   * @param resources Secure resources needed to run under Kerberos
   * @return DataNode instance for given list of data dirs and conf, or null if
   * no directory from this directory list can be created.
   * @throws IOException
   */
  static DataNode makeInstance(Collection<StorageLocation> dataDirs,
      Configuration conf, SecureResources resources) throws IOException {
    LocalFileSystem localFS = FileSystem.getLocal(conf);
    FsPermission permission = new FsPermission(
        conf.get(DFS_DATANODE_DATA_DIR_PERMISSION_KEY,
                 DFS_DATANODE_DATA_DIR_PERMISSION_DEFAULT));
    DataNodeDiskChecker dataNodeDiskChecker =
        new DataNodeDiskChecker(permission);
    ArrayList<StorageLocation> locations =
        checkStorageLocations(dataDirs, localFS, dataNodeDiskChecker);
    DefaultMetricsSystem.initialize("DataNode");

    assert locations.size() > 0 : "number of data directories should be > 0";
    return new DataNode(conf, locations, resources);
  }

  // DataNode ctor expects AbstractList instead of List or Collection...
  static ArrayList<StorageLocation> checkStorageLocations(
      Collection<StorageLocation> dataDirs,
      LocalFileSystem localFS, DataNodeDiskChecker dataNodeDiskChecker)
          throws IOException {
    ArrayList<StorageLocation> locations = new ArrayList<StorageLocation>();
    StringBuilder invalidDirs = new StringBuilder();
    for (StorageLocation location : dataDirs) {
      try {
        dataNodeDiskChecker.checkDir(localFS, new Path(location.getUri()));
        locations.add(location);
      } catch (IOException ioe) {
        LOG.warn("Invalid " + DFS_DATANODE_DATA_DIR_KEY + " "
<<<<<<< HEAD
            + location.getFile() + " : ", ioe);
        invalidDirs.append("\"").append(location.getFile().getCanonicalPath()).append("\" ");
=======
            + dir + " : ", ioe);
        invalidDirs.append("\"").append(dirURI.getPath()).append("\" ");
>>>>>>> 6990355e
      }
    }
    if (locations.size() == 0) {
      throw new IOException("All directories in "
          + DFS_DATANODE_DATA_DIR_KEY + " are invalid: "
          + invalidDirs);
    }
    return locations;
  }

  @Override
  public String toString() {
    return "DataNode{data=" + data + ", localName='" + getDisplayName()
        + "', datanodeUuid='" + storage.getDatanodeUuid() + "', xmitsInProgress="
        + xmitsInProgress.get() + "}";
  }

  private static void printUsage(PrintStream out) {
    out.println(USAGE + "\n");
  }

  /**
   * Parse and verify command line arguments and set configuration parameters.
   *
   * @return false if passed argements are incorrect
   */
  private static boolean parseArguments(String args[], 
                                        Configuration conf) {
    int argsLen = (args == null) ? 0 : args.length;
    StartupOption startOpt = StartupOption.REGULAR;
    for(int i=0; i < argsLen; i++) {
      String cmd = args[i];
      if ("-r".equalsIgnoreCase(cmd) || "--rack".equalsIgnoreCase(cmd)) {
        LOG.error("-r, --rack arguments are not supported anymore. RackID " +
            "resolution is handled by the NameNode.");
        terminate(1);
      } else if ("-rollback".equalsIgnoreCase(cmd)) {
        startOpt = StartupOption.ROLLBACK;
      } else if ("-regular".equalsIgnoreCase(cmd)) {
        startOpt = StartupOption.REGULAR;
      } else
        return false;
    }
    setStartupOption(conf, startOpt);
    return true;
  }

  private static void setStartupOption(Configuration conf, StartupOption opt) {
    conf.set(DFS_DATANODE_STARTUP_KEY, opt.toString());
  }

  static StartupOption getStartupOption(Configuration conf) {
    return StartupOption.valueOf(conf.get(DFS_DATANODE_STARTUP_KEY,
                                          StartupOption.REGULAR.toString()));
  }

  /**
   * This methods  arranges for the data node to send 
   * the block report at the next heartbeat.
   */
  public void scheduleAllBlockReport(long delay) {
    for(BPOfferService bpos : blockPoolManager.getAllNamenodeThreads()) {
      bpos.scheduleBlockReport(delay);
    }
  }

  /**
   * Examples are adding and deleting blocks directly.
   * The most common usage will be when the data node's storage is simulated.
   * 
   * @return the fsdataset that stores the blocks
   */
  FsDatasetSpi<?> getFSDataset() {
    return data;
  }

  /** @return the block scanner. */
  public DataBlockScanner getBlockScanner() {
    return blockScanner;
  }


  public static void secureMain(String args[], SecureResources resources) {
    try {
      StringUtils.startupShutdownMessage(DataNode.class, args, LOG);
      DataNode datanode = createDataNode(args, null, resources);
      if (datanode != null)
        datanode.join();
    } catch (Throwable e) {
      LOG.fatal("Exception in secureMain", e);
      terminate(1, e);
    } finally {
      // We need to terminate the process here because either shutdown was called
      // or some disk related conditions like volumes tolerated or volumes required
      // condition was not met. Also, In secure mode, control will go to Jsvc
      // and Datanode process hangs if it does not exit.
      LOG.warn("Exiting Datanode");
      terminate(0);
    }
  }
  
  public static void main(String args[]) {
    if (DFSUtil.parseHelpArgument(args, DataNode.USAGE, System.out, true)) {
      System.exit(0);
    }

    secureMain(args, null);
  }

  public Daemon recoverBlocks(
      final String who,
      final Collection<RecoveringBlock> blocks) {
    
    Daemon d = new Daemon(threadGroup, new Runnable() {
      /** Recover a list of blocks. It is run by the primary datanode. */
      @Override
      public void run() {
        for(RecoveringBlock b : blocks) {
          try {
            logRecoverBlock(who, b);
            recoverBlock(b);
          } catch (IOException e) {
            LOG.warn("recoverBlocks FAILED: " + b, e);
          }
        }
      }
    });
    d.start();
    return d;
  }

  // InterDataNodeProtocol implementation
  @Override // InterDatanodeProtocol
  public ReplicaRecoveryInfo initReplicaRecovery(RecoveringBlock rBlock)
  throws IOException {
    return data.initReplicaRecovery(rBlock);
  }

  /**
   * Convenience method, which unwraps RemoteException.
   * @throws IOException not a RemoteException.
   */
  private static ReplicaRecoveryInfo callInitReplicaRecovery(
      InterDatanodeProtocol datanode,
      RecoveringBlock rBlock) throws IOException {
    try {
      return datanode.initReplicaRecovery(rBlock);
    } catch(RemoteException re) {
      throw re.unwrapRemoteException();
    }
  }

  /**
   * Update replica with the new generation stamp and length.  
   */
  @Override // InterDatanodeProtocol
  public String updateReplicaUnderRecovery(final ExtendedBlock oldBlock,
      final long recoveryId, final long newLength) throws IOException {
    final String storageID = data.updateReplicaUnderRecovery(oldBlock,
        recoveryId, newLength);
    // Notify the namenode of the updated block info. This is important
    // for HA, since otherwise the standby node may lose track of the
    // block locations until the next block report.
    ExtendedBlock newBlock = new ExtendedBlock(oldBlock);
    newBlock.setGenerationStamp(recoveryId);
    newBlock.setNumBytes(newLength);
    notifyNamenodeReceivedBlock(newBlock, "", storageID);
    return storageID;
  }

  /** A convenient class used in block recovery */
  static class BlockRecord { 
    final DatanodeID id;
    final InterDatanodeProtocol datanode;
    final ReplicaRecoveryInfo rInfo;
    
    private String storageID;

    BlockRecord(DatanodeID id,
                InterDatanodeProtocol datanode,
                ReplicaRecoveryInfo rInfo) {
      this.id = id;
      this.datanode = datanode;
      this.rInfo = rInfo;
    }

    void updateReplicaUnderRecovery(String bpid, long recoveryId, long newLength 
        ) throws IOException {
      final ExtendedBlock b = new ExtendedBlock(bpid, rInfo);
      storageID = datanode.updateReplicaUnderRecovery(b, recoveryId, newLength);
    }

    @Override
    public String toString() {
      return "block:" + rInfo + " node:" + id;
    }
  }

  /** Recover a block */
  private void recoverBlock(RecoveringBlock rBlock) throws IOException {
    ExtendedBlock block = rBlock.getBlock();
    String blookPoolId = block.getBlockPoolId();
    DatanodeID[] datanodeids = rBlock.getLocations();
    List<BlockRecord> syncList = new ArrayList<BlockRecord>(datanodeids.length);
    int errorCount = 0;

    //check generation stamps
    for(DatanodeID id : datanodeids) {
      try {
        BPOfferService bpos = blockPoolManager.get(blookPoolId);
        DatanodeRegistration bpReg = bpos.bpRegistration;
        InterDatanodeProtocol datanode = bpReg.equals(id)?
            this: DataNode.createInterDataNodeProtocolProxy(id, getConf(),
                dnConf.socketTimeout, dnConf.connectToDnViaHostname);
        ReplicaRecoveryInfo info = callInitReplicaRecovery(datanode, rBlock);
        if (info != null &&
            info.getGenerationStamp() >= block.getGenerationStamp() &&
            info.getNumBytes() > 0) {
          syncList.add(new BlockRecord(id, datanode, info));
        }
      } catch (RecoveryInProgressException ripE) {
        InterDatanodeProtocol.LOG.warn(
            "Recovery for replica " + block + " on data-node " + id
            + " is already in progress. Recovery id = "
            + rBlock.getNewGenerationStamp() + " is aborted.", ripE);
        return;
      } catch (IOException e) {
        ++errorCount;
        InterDatanodeProtocol.LOG.warn(
            "Failed to obtain replica info for block (=" + block 
            + ") from datanode (=" + id + ")", e);
      }
    }

    if (errorCount == datanodeids.length) {
      throw new IOException("All datanodes failed: block=" + block
          + ", datanodeids=" + Arrays.asList(datanodeids));
    }

    syncBlock(rBlock, syncList);
  }

  /**
   * Get the NameNode corresponding to the given block pool.
   *
   * @param bpid Block pool Id
   * @return Namenode corresponding to the bpid
   * @throws IOException if unable to get the corresponding NameNode
   */
  public DatanodeProtocolClientSideTranslatorPB getActiveNamenodeForBP(String bpid)
      throws IOException {
    BPOfferService bpos = blockPoolManager.get(bpid);
    if (bpos == null) {
      throw new IOException("No block pool offer service for bpid=" + bpid);
    }
    
    DatanodeProtocolClientSideTranslatorPB activeNN = bpos.getActiveNN();
    if (activeNN == null) {
      throw new IOException(
          "Block pool " + bpid + " has not recognized an active NN");
    }
    return activeNN;
  }

  /** Block synchronization */
  void syncBlock(RecoveringBlock rBlock,
                         List<BlockRecord> syncList) throws IOException {
    ExtendedBlock block = rBlock.getBlock();
    final String bpid = block.getBlockPoolId();
    DatanodeProtocolClientSideTranslatorPB nn =
      getActiveNamenodeForBP(block.getBlockPoolId());
    
    long recoveryId = rBlock.getNewGenerationStamp();
    if (LOG.isDebugEnabled()) {
      LOG.debug("block=" + block + ", (length=" + block.getNumBytes()
          + "), syncList=" + syncList);
    }

    // syncList.isEmpty() means that all data-nodes do not have the block
    // or their replicas have 0 length.
    // The block can be deleted.
    if (syncList.isEmpty()) {
      nn.commitBlockSynchronization(block, recoveryId, 0,
          true, true, DatanodeID.EMPTY_ARRAY, null);
      return;
    }

    // Calculate the best available replica state.
    ReplicaState bestState = ReplicaState.RWR;
    long finalizedLength = -1;
    for(BlockRecord r : syncList) {
      assert r.rInfo.getNumBytes() > 0 : "zero length replica";
      ReplicaState rState = r.rInfo.getOriginalReplicaState(); 
      if(rState.getValue() < bestState.getValue())
        bestState = rState;
      if(rState == ReplicaState.FINALIZED) {
        if(finalizedLength > 0 && finalizedLength != r.rInfo.getNumBytes())
          throw new IOException("Inconsistent size of finalized replicas. " +
              "Replica " + r.rInfo + " expected size: " + finalizedLength);
        finalizedLength = r.rInfo.getNumBytes();
      }
    }

    // Calculate list of nodes that will participate in the recovery
    // and the new block size
    List<BlockRecord> participatingList = new ArrayList<BlockRecord>();
    final ExtendedBlock newBlock = new ExtendedBlock(bpid, block.getBlockId(),
        -1, recoveryId);
    switch(bestState) {
    case FINALIZED:
      assert finalizedLength > 0 : "finalizedLength is not positive";
      for(BlockRecord r : syncList) {
        ReplicaState rState = r.rInfo.getOriginalReplicaState();
        if(rState == ReplicaState.FINALIZED ||
           rState == ReplicaState.RBW &&
                      r.rInfo.getNumBytes() == finalizedLength)
          participatingList.add(r);
      }
      newBlock.setNumBytes(finalizedLength);
      break;
    case RBW:
    case RWR:
      long minLength = Long.MAX_VALUE;
      for(BlockRecord r : syncList) {
        ReplicaState rState = r.rInfo.getOriginalReplicaState();
        if(rState == bestState) {
          minLength = Math.min(minLength, r.rInfo.getNumBytes());
          participatingList.add(r);
        }
      }
      newBlock.setNumBytes(minLength);
      break;
    case RUR:
    case TEMPORARY:
      assert false : "bad replica state: " + bestState;
    }

    List<DatanodeID> failedList = new ArrayList<DatanodeID>();
    final List<BlockRecord> successList = new ArrayList<BlockRecord>();
    for(BlockRecord r : participatingList) {
      try {
        r.updateReplicaUnderRecovery(bpid, recoveryId, newBlock.getNumBytes());
        successList.add(r);
      } catch (IOException e) {
        InterDatanodeProtocol.LOG.warn("Failed to updateBlock (newblock="
            + newBlock + ", datanode=" + r.id + ")", e);
        failedList.add(r.id);
      }
    }

    // If any of the data-nodes failed, the recovery fails, because
    // we never know the actual state of the replica on failed data-nodes.
    // The recovery should be started over.
    if(!failedList.isEmpty()) {
      StringBuilder b = new StringBuilder();
      for(DatanodeID id : failedList) {
        b.append("\n  " + id);
      }
      throw new IOException("Cannot recover " + block + ", the following "
          + failedList.size() + " data-nodes failed {" + b + "\n}");
    }

    // Notify the name-node about successfully recovered replicas.
    final DatanodeID[] datanodes = new DatanodeID[successList.size()];
    final String[] storages = new String[datanodes.length];
    for(int i = 0; i < datanodes.length; i++) {
      final BlockRecord r = successList.get(i);
      datanodes[i] = r.id;
      storages[i] = r.storageID;
    }
    nn.commitBlockSynchronization(block,
        newBlock.getGenerationStamp(), newBlock.getNumBytes(), true, false,
        datanodes, storages);
  }
  
  private static void logRecoverBlock(String who, RecoveringBlock rb) {
    ExtendedBlock block = rb.getBlock();
    DatanodeInfo[] targets = rb.getLocations();
    
    LOG.info(who + " calls recoverBlock(" + block
        + ", targets=[" + Joiner.on(", ").join(targets) + "]"
        + ", newGenerationStamp=" + rb.getNewGenerationStamp() + ")");
  }

  @Override // ClientDataNodeProtocol
  public long getReplicaVisibleLength(final ExtendedBlock block) throws IOException {
    checkWriteAccess(block);
    return data.getReplicaVisibleLength(block);
  }

  private void checkWriteAccess(final ExtendedBlock block) throws IOException {
    if (isBlockTokenEnabled) {
      Set<TokenIdentifier> tokenIds = UserGroupInformation.getCurrentUser()
          .getTokenIdentifiers();
      if (tokenIds.size() != 1) {
        throw new IOException("Can't continue since none or more than one "
            + "BlockTokenIdentifier is found.");
      }
      for (TokenIdentifier tokenId : tokenIds) {
        BlockTokenIdentifier id = (BlockTokenIdentifier) tokenId;
        if (LOG.isDebugEnabled()) {
          LOG.debug("Got: " + id.toString());
        }
        blockPoolTokenSecretManager.checkAccess(id, null, block,
            BlockTokenSecretManager.AccessMode.READ);
      }
    }
  }

  /**
   * Transfer a replica to the datanode targets.
   * @param b the block to transfer.
   *          The corresponding replica must be an RBW or a Finalized.
   *          Its GS and numBytes will be set to
   *          the stored GS and the visible length. 
   * @param targets
   * @param client
   */
  void transferReplicaForPipelineRecovery(final ExtendedBlock b,
      final DatanodeInfo[] targets, final String client) throws IOException {
    final long storedGS;
    final long visible;
    final BlockConstructionStage stage;

    //get replica information
    synchronized(data) {
      Block storedBlock = data.getStoredBlock(b.getBlockPoolId(),
          b.getBlockId());
      if (null == storedBlock) {
        throw new IOException(b + " not found in datanode.");
      }
      storedGS = storedBlock.getGenerationStamp();
      if (storedGS < b.getGenerationStamp()) {
        throw new IOException(storedGS
            + " = storedGS < b.getGenerationStamp(), b=" + b);
      }
      // Update the genstamp with storedGS
      b.setGenerationStamp(storedGS);
      if (data.isValidRbw(b)) {
        stage = BlockConstructionStage.TRANSFER_RBW;
      } else if (data.isValidBlock(b)) {
        stage = BlockConstructionStage.TRANSFER_FINALIZED;
      } else {
        final String r = data.getReplicaString(b.getBlockPoolId(), b.getBlockId());
        throw new IOException(b + " is neither a RBW nor a Finalized, r=" + r);
      }
      visible = data.getReplicaVisibleLength(b);
    }
    //set visible length
    b.setNumBytes(visible);

    if (targets.length > 0) {
      new DataTransfer(targets, b, stage, client).run();
    }
  }

  /**
   * Finalize a pending upgrade in response to DNA_FINALIZE.
   * @param blockPoolId the block pool to finalize
   */
  void finalizeUpgradeForPool(String blockPoolId) throws IOException {
    storage.finalizeUpgrade(blockPoolId);
  }

  static InetSocketAddress getStreamingAddr(Configuration conf) {
    return NetUtils.createSocketAddr(
        conf.get(DFS_DATANODE_ADDRESS_KEY, DFS_DATANODE_ADDRESS_DEFAULT));
  }
  
  @Override // DataNodeMXBean
  public String getVersion() {
    return VersionInfo.getVersion();
  }
  
  @Override // DataNodeMXBean
  public String getRpcPort(){
    InetSocketAddress ipcAddr = NetUtils.createSocketAddr(
        this.getConf().get(DFS_DATANODE_IPC_ADDRESS_KEY));
    return Integer.toString(ipcAddr.getPort());
  }

  @Override // DataNodeMXBean
  public String getHttpPort(){
    return this.getConf().get("dfs.datanode.info.port");
  }
  
  /**
   * @return the datanode's http port
   */
  public int getInfoPort() {
    return infoServer.getPort();
  }

  /**
   * @return the datanode's https port
   */
  public int getInfoSecurePort() {
    return infoSecurePort;
  }

  /**
   * Returned information is a JSON representation of a map with 
   * name node host name as the key and block pool Id as the value.
   * Note that, if there are multiple NNs in an NA nameservice,
   * a given block pool may be represented twice.
   */
  @Override // DataNodeMXBean
  public String getNamenodeAddresses() {
    final Map<String, String> info = new HashMap<String, String>();
    for (BPOfferService bpos : blockPoolManager.getAllNamenodeThreads()) {
      if (bpos != null) {
        for (BPServiceActor actor : bpos.getBPServiceActors()) {
          info.put(actor.getNNSocketAddress().getHostName(),
              bpos.getBlockPoolId());
        }
      }
    }
    return JSON.toString(info);
  }

  /**
   * Returned information is a JSON representation of a map with 
   * volume name as the key and value is a map of volume attribute 
   * keys to its values
   */
  @Override // DataNodeMXBean
  public String getVolumeInfo() {
    return JSON.toString(data.getVolumeInfoMap());
  }
  
  @Override // DataNodeMXBean
  public synchronized String getClusterId() {
    return clusterId;
  }
  
  public void refreshNamenodes(Configuration conf) throws IOException {
    blockPoolManager.refreshNamenodes(conf);
  }

  @Override // ClientDatanodeProtocol
  public void refreshNamenodes() throws IOException {
    conf = new Configuration();
    refreshNamenodes(conf);
  }
  
  @Override // ClientDatanodeProtocol
  public void deleteBlockPool(String blockPoolId, boolean force)
      throws IOException {
    LOG.info("deleteBlockPool command received for block pool " + blockPoolId
        + ", force=" + force);
    if (blockPoolManager.get(blockPoolId) != null) {
      LOG.warn("The block pool "+blockPoolId+
          " is still running, cannot be deleted.");
      throw new IOException(
          "The block pool is still running. First do a refreshNamenodes to " +
          "shutdown the block pool service");
    }
   
    data.deleteBlockPool(blockPoolId, force);
  }

  /**
   * @param addr rpc address of the namenode
   * @return true if the datanode is connected to a NameNode at the
   * given address
   */
  public boolean isConnectedToNN(InetSocketAddress addr) {
    for (BPOfferService bpos : getAllBpOs()) {
      for (BPServiceActor bpsa : bpos.getBPServiceActors()) {
        if (addr.equals(bpsa.getNNSocketAddress())) {
          return bpsa.isAlive();
        }
      }
    }
    return false;
  }
  
  /**
   * @param bpid block pool Id
   * @return true - if BPOfferService thread is alive
   */
  public boolean isBPServiceAlive(String bpid) {
    BPOfferService bp = blockPoolManager.get(bpid);
    return bp != null ? bp.isAlive() : false;
  }

  /**
   * A datanode is considered to be fully started if all the BP threads are
   * alive and all the block pools are initialized.
   * 
   * @return true - if the data node is fully started
   */
  public boolean isDatanodeFullyStarted() {
    for (BPOfferService bp : blockPoolManager.getAllNamenodeThreads()) {
      if (!bp.isInitialized() || !bp.isAlive()) {
        return false;
      }
    }
    return true;
  }
  
  @VisibleForTesting
  public DatanodeID getDatanodeId() {
    return id;
  }
  
  @VisibleForTesting
  public void clearAllBlockSecretKeys() {
    blockPoolTokenSecretManager.clearAllKeysForTesting();
  }

  /**
   * Get current value of the max balancer bandwidth in bytes per second.
   *
   * @return bandwidth Blanacer bandwidth in bytes per second for this datanode.
   */
  public Long getBalancerBandwidth() {
    DataXceiverServer dxcs =
                       (DataXceiverServer) this.dataXceiverServer.getRunnable();
    return dxcs.balanceThrottler.getBandwidth();
  }
  
  public DNConf getDnConf() {
    return dnConf;
  }

  public String getDatanodeUuid() {
    return id == null ? null : id.getDatanodeUuid();
  }

  boolean shouldRun() {
    return shouldRun;
  }
}<|MERGE_RESOLUTION|>--- conflicted
+++ resolved
@@ -1763,13 +1763,8 @@
         locations.add(location);
       } catch (IOException ioe) {
         LOG.warn("Invalid " + DFS_DATANODE_DATA_DIR_KEY + " "
-<<<<<<< HEAD
             + location.getFile() + " : ", ioe);
-        invalidDirs.append("\"").append(location.getFile().getCanonicalPath()).append("\" ");
-=======
-            + dir + " : ", ioe);
-        invalidDirs.append("\"").append(dirURI.getPath()).append("\" ");
->>>>>>> 6990355e
+        invalidDirs.append("\"").append(location.getUri().getPath()).append("\" ");
       }
     }
     if (locations.size() == 0) {
