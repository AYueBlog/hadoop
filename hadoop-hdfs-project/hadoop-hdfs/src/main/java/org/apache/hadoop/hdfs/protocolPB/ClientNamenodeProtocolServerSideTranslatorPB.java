/**
 * Licensed to the Apache Software Foundation (ASF) under one
 * or more contributor license agreements.  See the NOTICE file
 * distributed with this work for additional information
 * regarding copyright ownership.  The ASF licenses this file
 * to you under the Apache License, Version 2.0 (the
 * "License"); you may not use this file except in compliance
 * with the License.  You may obtain a copy of the License at
 *
 *     http://www.apache.org/licenses/LICENSE-2.0
 *
 * Unless required by applicable law or agreed to in writing, software
 * distributed under the License is distributed on an "AS IS" BASIS,
 * WITHOUT WARRANTIES OR CONDITIONS OF ANY KIND, either express or implied.
 * See the License for the specific language governing permissions and
 * limitations under the License.
 */
package org.apache.hadoop.hdfs.protocolPB;

import java.io.IOException;
import java.util.ArrayList;
import java.util.Arrays;
import java.util.EnumSet;
import java.util.List;
import java.util.Map;
import java.util.stream.Collectors;

import org.apache.hadoop.classification.InterfaceAudience;
import org.apache.hadoop.classification.InterfaceStability;
import org.apache.hadoop.fs.BatchedRemoteIterator.BatchedEntries;
import org.apache.hadoop.fs.permission.FsCreateModes;
import org.apache.hadoop.fs.permission.FsPermission;
import org.apache.hadoop.hdfs.AddBlockFlag;
import org.apache.hadoop.fs.ContentSummary;
import org.apache.hadoop.fs.CreateFlag;
import org.apache.hadoop.fs.FsServerDefaults;
import org.apache.hadoop.fs.Options.Rename;
import org.apache.hadoop.fs.QuotaUsage;
import org.apache.hadoop.hdfs.protocol.AddErasureCodingPolicyResponse;
import org.apache.hadoop.hdfs.protocol.BlockStoragePolicy;
import org.apache.hadoop.hdfs.protocol.CacheDirectiveEntry;
import org.apache.hadoop.hdfs.protocol.CacheDirectiveInfo;
import org.apache.hadoop.hdfs.protocol.CachePoolEntry;
import org.apache.hadoop.hdfs.protocol.ClientProtocol;
import org.apache.hadoop.hdfs.protocol.CorruptFileBlocks;
import org.apache.hadoop.hdfs.protocol.DirectoryListing;
import org.apache.hadoop.hdfs.protocol.EncryptionZone;
import org.apache.hadoop.hdfs.protocol.ErasureCodingPolicy;
import org.apache.hadoop.hdfs.protocol.ErasureCodingPolicyInfo;
import org.apache.hadoop.hdfs.protocol.HdfsConstants;
import org.apache.hadoop.hdfs.protocol.HdfsFileStatus;
import org.apache.hadoop.hdfs.protocol.LastBlockWithStatus;
import org.apache.hadoop.hdfs.protocol.LocatedBlock;
import org.apache.hadoop.hdfs.protocol.LocatedBlocks;
import org.apache.hadoop.hdfs.protocol.OpenFileEntry;
import org.apache.hadoop.hdfs.protocol.OpenFilesIterator.OpenFilesType;
import org.apache.hadoop.hdfs.protocol.RollingUpgradeInfo;
import org.apache.hadoop.hdfs.protocol.SnapshotDiffReport;
import org.apache.hadoop.hdfs.protocol.SnapshotDiffReportListing;
import org.apache.hadoop.hdfs.protocol.SnapshottableDirectoryStatus;
import org.apache.hadoop.hdfs.protocol.ZoneReencryptionStatus;
import org.apache.hadoop.hdfs.protocol.proto.AclProtos.GetAclStatusRequestProto;
import org.apache.hadoop.hdfs.protocol.proto.AclProtos.GetAclStatusResponseProto;
import org.apache.hadoop.hdfs.protocol.proto.AclProtos.ModifyAclEntriesRequestProto;
import org.apache.hadoop.hdfs.protocol.proto.AclProtos.ModifyAclEntriesResponseProto;
import org.apache.hadoop.hdfs.protocol.proto.AclProtos.RemoveAclEntriesRequestProto;
import org.apache.hadoop.hdfs.protocol.proto.AclProtos.RemoveAclEntriesResponseProto;
import org.apache.hadoop.hdfs.protocol.proto.AclProtos.RemoveAclRequestProto;
import org.apache.hadoop.hdfs.protocol.proto.AclProtos.RemoveAclResponseProto;
import org.apache.hadoop.hdfs.protocol.proto.AclProtos.RemoveDefaultAclRequestProto;
import org.apache.hadoop.hdfs.protocol.proto.AclProtos.RemoveDefaultAclResponseProto;
import org.apache.hadoop.hdfs.protocol.proto.AclProtos.SetAclRequestProto;
import org.apache.hadoop.hdfs.protocol.proto.AclProtos.SetAclResponseProto;
import org.apache.hadoop.hdfs.protocol.proto.ClientNamenodeProtocolProtos.AbandonBlockRequestProto;
import org.apache.hadoop.hdfs.protocol.proto.ClientNamenodeProtocolProtos.AbandonBlockResponseProto;
import org.apache.hadoop.hdfs.protocol.proto.ClientNamenodeProtocolProtos.AddBlockRequestProto;
import org.apache.hadoop.hdfs.protocol.proto.ClientNamenodeProtocolProtos.AddBlockResponseProto;
import org.apache.hadoop.hdfs.protocol.proto.ClientNamenodeProtocolProtos.AddCacheDirectiveRequestProto;
import org.apache.hadoop.hdfs.protocol.proto.ClientNamenodeProtocolProtos.AddCacheDirectiveResponseProto;
import org.apache.hadoop.hdfs.protocol.proto.ClientNamenodeProtocolProtos.AddCachePoolRequestProto;
import org.apache.hadoop.hdfs.protocol.proto.ClientNamenodeProtocolProtos.AddCachePoolResponseProto;
import org.apache.hadoop.hdfs.protocol.proto.ClientNamenodeProtocolProtos.AllowSnapshotRequestProto;
import org.apache.hadoop.hdfs.protocol.proto.ClientNamenodeProtocolProtos.AllowSnapshotResponseProto;
import org.apache.hadoop.hdfs.protocol.proto.ClientNamenodeProtocolProtos.AppendRequestProto;
import org.apache.hadoop.hdfs.protocol.proto.ClientNamenodeProtocolProtos.AppendResponseProto;
import org.apache.hadoop.hdfs.protocol.proto.ClientNamenodeProtocolProtos.CheckAccessRequestProto;
import org.apache.hadoop.hdfs.protocol.proto.ClientNamenodeProtocolProtos.CheckAccessResponseProto;
import org.apache.hadoop.hdfs.protocol.proto.ClientNamenodeProtocolProtos.CompleteRequestProto;
import org.apache.hadoop.hdfs.protocol.proto.ClientNamenodeProtocolProtos.CompleteResponseProto;
import org.apache.hadoop.hdfs.protocol.proto.ClientNamenodeProtocolProtos.ConcatRequestProto;
import org.apache.hadoop.hdfs.protocol.proto.ClientNamenodeProtocolProtos.ConcatResponseProto;
import org.apache.hadoop.hdfs.protocol.proto.ClientNamenodeProtocolProtos.CreateRequestProto;
import org.apache.hadoop.hdfs.protocol.proto.ClientNamenodeProtocolProtos.CreateResponseProto;
import org.apache.hadoop.hdfs.protocol.proto.ClientNamenodeProtocolProtos.CreateSnapshotRequestProto;
import org.apache.hadoop.hdfs.protocol.proto.ClientNamenodeProtocolProtos.CreateSnapshotResponseProto;
import org.apache.hadoop.hdfs.protocol.proto.ClientNamenodeProtocolProtos.CreateSymlinkRequestProto;
import org.apache.hadoop.hdfs.protocol.proto.ClientNamenodeProtocolProtos.CreateSymlinkResponseProto;
import org.apache.hadoop.hdfs.protocol.proto.ClientNamenodeProtocolProtos.DatanodeStorageReportProto;
import org.apache.hadoop.hdfs.protocol.proto.ClientNamenodeProtocolProtos.DeleteRequestProto;
import org.apache.hadoop.hdfs.protocol.proto.ClientNamenodeProtocolProtos.DeleteResponseProto;
import org.apache.hadoop.hdfs.protocol.proto.ClientNamenodeProtocolProtos.DeleteSnapshotRequestProto;
import org.apache.hadoop.hdfs.protocol.proto.ClientNamenodeProtocolProtos.DeleteSnapshotResponseProto;
import org.apache.hadoop.hdfs.protocol.proto.ClientNamenodeProtocolProtos.DisallowSnapshotRequestProto;
import org.apache.hadoop.hdfs.protocol.proto.ClientNamenodeProtocolProtos.DisallowSnapshotResponseProto;
import org.apache.hadoop.hdfs.protocol.proto.ClientNamenodeProtocolProtos.FinalizeUpgradeRequestProto;
import org.apache.hadoop.hdfs.protocol.proto.ClientNamenodeProtocolProtos.FinalizeUpgradeResponseProto;
import org.apache.hadoop.hdfs.protocol.proto.ClientNamenodeProtocolProtos.FsyncRequestProto;
import org.apache.hadoop.hdfs.protocol.proto.ClientNamenodeProtocolProtos.FsyncResponseProto;
import org.apache.hadoop.hdfs.protocol.proto.ClientNamenodeProtocolProtos.GetAdditionalDatanodeRequestProto;
import org.apache.hadoop.hdfs.protocol.proto.ClientNamenodeProtocolProtos.GetAdditionalDatanodeResponseProto;
import org.apache.hadoop.hdfs.protocol.proto.ClientNamenodeProtocolProtos.GetBlockLocationsRequestProto;
import org.apache.hadoop.hdfs.protocol.proto.ClientNamenodeProtocolProtos.GetBlockLocationsResponseProto;
import org.apache.hadoop.hdfs.protocol.proto.ClientNamenodeProtocolProtos.GetBlockLocationsResponseProto.Builder;
import org.apache.hadoop.hdfs.protocol.proto.ClientNamenodeProtocolProtos.GetContentSummaryRequestProto;
import org.apache.hadoop.hdfs.protocol.proto.ClientNamenodeProtocolProtos.GetContentSummaryResponseProto;
import org.apache.hadoop.hdfs.protocol.proto.ClientNamenodeProtocolProtos.GetCurrentEditLogTxidRequestProto;
import org.apache.hadoop.hdfs.protocol.proto.ClientNamenodeProtocolProtos.GetCurrentEditLogTxidResponseProto;
import org.apache.hadoop.hdfs.protocol.proto.ClientNamenodeProtocolProtos.GetDataEncryptionKeyRequestProto;
import org.apache.hadoop.hdfs.protocol.proto.ClientNamenodeProtocolProtos.GetDataEncryptionKeyResponseProto;
import org.apache.hadoop.hdfs.protocol.proto.ClientNamenodeProtocolProtos.GetDatanodeReportRequestProto;
import org.apache.hadoop.hdfs.protocol.proto.ClientNamenodeProtocolProtos.GetDatanodeReportResponseProto;
import org.apache.hadoop.hdfs.protocol.proto.ClientNamenodeProtocolProtos.GetDatanodeStorageReportRequestProto;
import org.apache.hadoop.hdfs.protocol.proto.ClientNamenodeProtocolProtos.GetDatanodeStorageReportResponseProto;
import org.apache.hadoop.hdfs.protocol.proto.ClientNamenodeProtocolProtos.GetEditsFromTxidRequestProto;
import org.apache.hadoop.hdfs.protocol.proto.ClientNamenodeProtocolProtos.GetEditsFromTxidResponseProto;
import org.apache.hadoop.hdfs.protocol.proto.ClientNamenodeProtocolProtos.GetFileInfoRequestProto;
import org.apache.hadoop.hdfs.protocol.proto.ClientNamenodeProtocolProtos.GetFileInfoResponseProto;
import org.apache.hadoop.hdfs.protocol.proto.ClientNamenodeProtocolProtos.GetFileLinkInfoRequestProto;
import org.apache.hadoop.hdfs.protocol.proto.ClientNamenodeProtocolProtos.GetFileLinkInfoResponseProto;
import org.apache.hadoop.hdfs.protocol.proto.ClientNamenodeProtocolProtos.GetFsECBlockGroupStatsRequestProto;
import org.apache.hadoop.hdfs.protocol.proto.ClientNamenodeProtocolProtos.GetFsECBlockGroupStatsResponseProto;
import org.apache.hadoop.hdfs.protocol.proto.ClientNamenodeProtocolProtos.GetFsReplicatedBlockStatsRequestProto;
import org.apache.hadoop.hdfs.protocol.proto.ClientNamenodeProtocolProtos.GetFsReplicatedBlockStatsResponseProto;
import org.apache.hadoop.hdfs.protocol.proto.ClientNamenodeProtocolProtos.GetFsStatsResponseProto;
import org.apache.hadoop.hdfs.protocol.proto.ClientNamenodeProtocolProtos.GetFsStatusRequestProto;
import org.apache.hadoop.hdfs.protocol.proto.ClientNamenodeProtocolProtos.GetLinkTargetRequestProto;
import org.apache.hadoop.hdfs.protocol.proto.ClientNamenodeProtocolProtos.GetLinkTargetResponseProto;
import org.apache.hadoop.hdfs.protocol.proto.ClientNamenodeProtocolProtos.GetListingRequestProto;
import org.apache.hadoop.hdfs.protocol.proto.ClientNamenodeProtocolProtos.GetListingResponseProto;
import org.apache.hadoop.hdfs.protocol.proto.ClientNamenodeProtocolProtos.GetLocatedFileInfoRequestProto;
import org.apache.hadoop.hdfs.protocol.proto.ClientNamenodeProtocolProtos.GetLocatedFileInfoResponseProto;
import org.apache.hadoop.hdfs.protocol.proto.ClientNamenodeProtocolProtos.GetPreferredBlockSizeRequestProto;
import org.apache.hadoop.hdfs.protocol.proto.ClientNamenodeProtocolProtos.GetPreferredBlockSizeResponseProto;
import org.apache.hadoop.hdfs.protocol.proto.ClientNamenodeProtocolProtos.GetQuotaUsageRequestProto;
import org.apache.hadoop.hdfs.protocol.proto.ClientNamenodeProtocolProtos.GetQuotaUsageResponseProto;
import org.apache.hadoop.hdfs.protocol.proto.ClientNamenodeProtocolProtos.GetServerDefaultsRequestProto;
import org.apache.hadoop.hdfs.protocol.proto.ClientNamenodeProtocolProtos.GetServerDefaultsResponseProto;
import org.apache.hadoop.hdfs.protocol.proto.ClientNamenodeProtocolProtos.GetSnapshotDiffReportRequestProto;
import org.apache.hadoop.hdfs.protocol.proto.ClientNamenodeProtocolProtos.GetSnapshotDiffReportResponseProto;
import org.apache.hadoop.hdfs.protocol.proto.ClientNamenodeProtocolProtos.GetSnapshotDiffReportListingRequestProto;
import org.apache.hadoop.hdfs.protocol.proto.ClientNamenodeProtocolProtos.GetSnapshotDiffReportListingResponseProto;
import org.apache.hadoop.hdfs.protocol.proto.ClientNamenodeProtocolProtos.GetSnapshottableDirListingRequestProto;
import org.apache.hadoop.hdfs.protocol.proto.ClientNamenodeProtocolProtos.GetSnapshottableDirListingResponseProto;
import org.apache.hadoop.hdfs.protocol.proto.ClientNamenodeProtocolProtos.GetStoragePoliciesRequestProto;
import org.apache.hadoop.hdfs.protocol.proto.ClientNamenodeProtocolProtos.GetStoragePoliciesResponseProto;
import org.apache.hadoop.hdfs.protocol.proto.ClientNamenodeProtocolProtos.GetStoragePolicyRequestProto;
import org.apache.hadoop.hdfs.protocol.proto.ClientNamenodeProtocolProtos.GetStoragePolicyResponseProto;
import org.apache.hadoop.hdfs.protocol.proto.ClientNamenodeProtocolProtos.IsFileClosedRequestProto;
import org.apache.hadoop.hdfs.protocol.proto.ClientNamenodeProtocolProtos.IsFileClosedResponseProto;
import org.apache.hadoop.hdfs.protocol.proto.ClientNamenodeProtocolProtos.UpgradeStatusRequestProto;
import org.apache.hadoop.hdfs.protocol.proto.ClientNamenodeProtocolProtos.UpgradeStatusResponseProto;
import org.apache.hadoop.hdfs.protocol.proto.ClientNamenodeProtocolProtos.ListCacheDirectivesRequestProto;
import org.apache.hadoop.hdfs.protocol.proto.ClientNamenodeProtocolProtos.ListCacheDirectivesResponseProto;
import org.apache.hadoop.hdfs.protocol.proto.ClientNamenodeProtocolProtos.ListCachePoolsRequestProto;
import org.apache.hadoop.hdfs.protocol.proto.ClientNamenodeProtocolProtos.ListCachePoolsResponseProto;
import org.apache.hadoop.hdfs.protocol.proto.ClientNamenodeProtocolProtos.ListCorruptFileBlocksRequestProto;
import org.apache.hadoop.hdfs.protocol.proto.ClientNamenodeProtocolProtos.ListCorruptFileBlocksResponseProto;
import org.apache.hadoop.hdfs.protocol.proto.ClientNamenodeProtocolProtos.ListOpenFilesRequestProto;
import org.apache.hadoop.hdfs.protocol.proto.ClientNamenodeProtocolProtos.ListOpenFilesResponseProto;
import org.apache.hadoop.hdfs.protocol.proto.ClientNamenodeProtocolProtos.MetaSaveRequestProto;
import org.apache.hadoop.hdfs.protocol.proto.ClientNamenodeProtocolProtos.MetaSaveResponseProto;
import org.apache.hadoop.hdfs.protocol.proto.ClientNamenodeProtocolProtos.MkdirsRequestProto;
import org.apache.hadoop.hdfs.protocol.proto.ClientNamenodeProtocolProtos.MkdirsResponseProto;
import org.apache.hadoop.hdfs.protocol.proto.ClientNamenodeProtocolProtos.ModifyCacheDirectiveRequestProto;
import org.apache.hadoop.hdfs.protocol.proto.ClientNamenodeProtocolProtos.ModifyCacheDirectiveResponseProto;
import org.apache.hadoop.hdfs.protocol.proto.ClientNamenodeProtocolProtos.ModifyCachePoolRequestProto;
import org.apache.hadoop.hdfs.protocol.proto.ClientNamenodeProtocolProtos.ModifyCachePoolResponseProto;
import org.apache.hadoop.hdfs.protocol.proto.ClientNamenodeProtocolProtos.MsyncRequestProto;
import org.apache.hadoop.hdfs.protocol.proto.ClientNamenodeProtocolProtos.MsyncResponseProto;
import org.apache.hadoop.hdfs.protocol.proto.ClientNamenodeProtocolProtos.RecoverLeaseRequestProto;
import org.apache.hadoop.hdfs.protocol.proto.ClientNamenodeProtocolProtos.RecoverLeaseResponseProto;
import org.apache.hadoop.hdfs.protocol.proto.ClientNamenodeProtocolProtos.RefreshNodesRequestProto;
import org.apache.hadoop.hdfs.protocol.proto.ClientNamenodeProtocolProtos.RefreshNodesResponseProto;
import org.apache.hadoop.hdfs.protocol.proto.ClientNamenodeProtocolProtos.RemoveCacheDirectiveRequestProto;
import org.apache.hadoop.hdfs.protocol.proto.ClientNamenodeProtocolProtos.RemoveCacheDirectiveResponseProto;
import org.apache.hadoop.hdfs.protocol.proto.ClientNamenodeProtocolProtos.RemoveCachePoolRequestProto;
import org.apache.hadoop.hdfs.protocol.proto.ClientNamenodeProtocolProtos.RemoveCachePoolResponseProto;
import org.apache.hadoop.hdfs.protocol.proto.ClientNamenodeProtocolProtos.UnsetStoragePolicyRequestProto;
import org.apache.hadoop.hdfs.protocol.proto.ClientNamenodeProtocolProtos.UnsetStoragePolicyResponseProto;
import org.apache.hadoop.hdfs.protocol.proto.ClientNamenodeProtocolProtos.Rename2RequestProto;
import org.apache.hadoop.hdfs.protocol.proto.ClientNamenodeProtocolProtos.Rename2ResponseProto;
import org.apache.hadoop.hdfs.protocol.proto.ClientNamenodeProtocolProtos.RenameRequestProto;
import org.apache.hadoop.hdfs.protocol.proto.ClientNamenodeProtocolProtos.RenameResponseProto;
import org.apache.hadoop.hdfs.protocol.proto.ClientNamenodeProtocolProtos.RenameSnapshotRequestProto;
import org.apache.hadoop.hdfs.protocol.proto.ClientNamenodeProtocolProtos.RenameSnapshotResponseProto;
import org.apache.hadoop.hdfs.protocol.proto.ClientNamenodeProtocolProtos.RenewLeaseRequestProto;
import org.apache.hadoop.hdfs.protocol.proto.ClientNamenodeProtocolProtos.RenewLeaseResponseProto;
import org.apache.hadoop.hdfs.protocol.proto.ClientNamenodeProtocolProtos.ReportBadBlocksRequestProto;
import org.apache.hadoop.hdfs.protocol.proto.ClientNamenodeProtocolProtos.ReportBadBlocksResponseProto;
import org.apache.hadoop.hdfs.protocol.proto.ClientNamenodeProtocolProtos.RestoreFailedStorageRequestProto;
import org.apache.hadoop.hdfs.protocol.proto.ClientNamenodeProtocolProtos.RestoreFailedStorageResponseProto;
import org.apache.hadoop.hdfs.protocol.proto.ClientNamenodeProtocolProtos.RollEditsRequestProto;
import org.apache.hadoop.hdfs.protocol.proto.ClientNamenodeProtocolProtos.RollEditsResponseProto;
import org.apache.hadoop.hdfs.protocol.proto.ClientNamenodeProtocolProtos.RollingUpgradeRequestProto;
import org.apache.hadoop.hdfs.protocol.proto.ClientNamenodeProtocolProtos.RollingUpgradeResponseProto;
import org.apache.hadoop.hdfs.protocol.proto.ClientNamenodeProtocolProtos.SaveNamespaceRequestProto;
import org.apache.hadoop.hdfs.protocol.proto.ClientNamenodeProtocolProtos.SaveNamespaceResponseProto;
import org.apache.hadoop.hdfs.protocol.proto.ClientNamenodeProtocolProtos.SetBalancerBandwidthRequestProto;
import org.apache.hadoop.hdfs.protocol.proto.ClientNamenodeProtocolProtos.SetBalancerBandwidthResponseProto;
import org.apache.hadoop.hdfs.protocol.proto.ClientNamenodeProtocolProtos.SetOwnerRequestProto;
import org.apache.hadoop.hdfs.protocol.proto.ClientNamenodeProtocolProtos.SetOwnerResponseProto;
import org.apache.hadoop.hdfs.protocol.proto.ClientNamenodeProtocolProtos.SetPermissionRequestProto;
import org.apache.hadoop.hdfs.protocol.proto.ClientNamenodeProtocolProtos.SetPermissionResponseProto;
import org.apache.hadoop.hdfs.protocol.proto.ClientNamenodeProtocolProtos.SetQuotaRequestProto;
import org.apache.hadoop.hdfs.protocol.proto.ClientNamenodeProtocolProtos.SetQuotaResponseProto;
import org.apache.hadoop.hdfs.protocol.proto.ClientNamenodeProtocolProtos.SetReplicationRequestProto;
import org.apache.hadoop.hdfs.protocol.proto.ClientNamenodeProtocolProtos.SetReplicationResponseProto;
import org.apache.hadoop.hdfs.protocol.proto.ClientNamenodeProtocolProtos.SetSafeModeRequestProto;
import org.apache.hadoop.hdfs.protocol.proto.ClientNamenodeProtocolProtos.SetSafeModeResponseProto;
import org.apache.hadoop.hdfs.protocol.proto.ClientNamenodeProtocolProtos.SetStoragePolicyRequestProto;
import org.apache.hadoop.hdfs.protocol.proto.ClientNamenodeProtocolProtos.SetStoragePolicyResponseProto;
import org.apache.hadoop.hdfs.protocol.proto.ClientNamenodeProtocolProtos.SetTimesRequestProto;
import org.apache.hadoop.hdfs.protocol.proto.ClientNamenodeProtocolProtos.SetTimesResponseProto;
import org.apache.hadoop.hdfs.protocol.proto.ClientNamenodeProtocolProtos.TruncateRequestProto;
import org.apache.hadoop.hdfs.protocol.proto.ClientNamenodeProtocolProtos.TruncateResponseProto;
import org.apache.hadoop.hdfs.protocol.proto.ClientNamenodeProtocolProtos.UpdateBlockForPipelineRequestProto;
import org.apache.hadoop.hdfs.protocol.proto.ClientNamenodeProtocolProtos.UpdateBlockForPipelineResponseProto;
import org.apache.hadoop.hdfs.protocol.proto.ClientNamenodeProtocolProtos.UpdatePipelineRequestProto;
import org.apache.hadoop.hdfs.protocol.proto.ClientNamenodeProtocolProtos.UpdatePipelineResponseProto;
import org.apache.hadoop.hdfs.protocol.proto.ClientNamenodeProtocolProtos.SatisfyStoragePolicyRequestProto;
import org.apache.hadoop.hdfs.protocol.proto.ClientNamenodeProtocolProtos.SatisfyStoragePolicyResponseProto;
import org.apache.hadoop.hdfs.protocol.proto.EncryptionZonesProtos.CreateEncryptionZoneResponseProto;
import org.apache.hadoop.hdfs.protocol.proto.EncryptionZonesProtos.CreateEncryptionZoneRequestProto;
import org.apache.hadoop.hdfs.protocol.proto.EncryptionZonesProtos.GetEZForPathResponseProto;
import org.apache.hadoop.hdfs.protocol.proto.EncryptionZonesProtos.GetEZForPathRequestProto;
import org.apache.hadoop.hdfs.protocol.proto.EncryptionZonesProtos.ListEncryptionZonesResponseProto;
import org.apache.hadoop.hdfs.protocol.proto.EncryptionZonesProtos.ListEncryptionZonesRequestProto;
import org.apache.hadoop.hdfs.protocol.proto.EncryptionZonesProtos.ListReencryptionStatusRequestProto;
import org.apache.hadoop.hdfs.protocol.proto.EncryptionZonesProtos.ListReencryptionStatusResponseProto;
import org.apache.hadoop.hdfs.protocol.proto.ErasureCodingProtos.AddErasureCodingPoliciesRequestProto;
import org.apache.hadoop.hdfs.protocol.proto.ErasureCodingProtos.AddErasureCodingPoliciesResponseProto;
import org.apache.hadoop.hdfs.protocol.proto.EncryptionZonesProtos.ReencryptEncryptionZoneRequestProto;
import org.apache.hadoop.hdfs.protocol.proto.EncryptionZonesProtos.ReencryptEncryptionZoneResponseProto;
import org.apache.hadoop.hdfs.protocol.proto.ErasureCodingProtos.GetErasureCodingPoliciesRequestProto;
import org.apache.hadoop.hdfs.protocol.proto.ErasureCodingProtos.GetErasureCodingPoliciesResponseProto;
import org.apache.hadoop.hdfs.protocol.proto.ErasureCodingProtos.GetErasureCodingPolicyRequestProto;
import org.apache.hadoop.hdfs.protocol.proto.ErasureCodingProtos.GetErasureCodingPolicyResponseProto;
import org.apache.hadoop.hdfs.protocol.proto.ErasureCodingProtos.RemoveErasureCodingPolicyRequestProto;
import org.apache.hadoop.hdfs.protocol.proto.ErasureCodingProtos.RemoveErasureCodingPolicyResponseProto;
import org.apache.hadoop.hdfs.protocol.proto.ErasureCodingProtos.EnableErasureCodingPolicyRequestProto;
import org.apache.hadoop.hdfs.protocol.proto.ErasureCodingProtos.EnableErasureCodingPolicyResponseProto;
import org.apache.hadoop.hdfs.protocol.proto.ErasureCodingProtos.DisableErasureCodingPolicyRequestProto;
import org.apache.hadoop.hdfs.protocol.proto.ErasureCodingProtos.DisableErasureCodingPolicyResponseProto;
import org.apache.hadoop.hdfs.protocol.proto.ErasureCodingProtos.SetErasureCodingPolicyRequestProto;
import org.apache.hadoop.hdfs.protocol.proto.ErasureCodingProtos.SetErasureCodingPolicyResponseProto;
import org.apache.hadoop.hdfs.protocol.proto.ErasureCodingProtos.UnsetErasureCodingPolicyRequestProto;
import org.apache.hadoop.hdfs.protocol.proto.ErasureCodingProtos.UnsetErasureCodingPolicyResponseProto;
import org.apache.hadoop.hdfs.protocol.proto.ErasureCodingProtos.GetErasureCodingCodecsRequestProto;
import org.apache.hadoop.hdfs.protocol.proto.ErasureCodingProtos.GetErasureCodingCodecsResponseProto;
import org.apache.hadoop.hdfs.protocol.proto.*;
import org.apache.hadoop.hdfs.protocol.proto.HdfsProtos.BlockStoragePolicyProto;
import org.apache.hadoop.hdfs.protocol.proto.HdfsProtos.DatanodeIDProto;
import org.apache.hadoop.hdfs.protocol.proto.HdfsProtos.DatanodeInfoProto;
import org.apache.hadoop.hdfs.protocol.proto.HdfsProtos.LocatedBlockProto;
import org.apache.hadoop.hdfs.protocol.proto.XAttrProtos.GetXAttrsRequestProto;
import org.apache.hadoop.hdfs.protocol.proto.XAttrProtos.GetXAttrsResponseProto;
import org.apache.hadoop.hdfs.protocol.proto.XAttrProtos.ListXAttrsRequestProto;
import org.apache.hadoop.hdfs.protocol.proto.XAttrProtos.ListXAttrsResponseProto;
import org.apache.hadoop.hdfs.protocol.proto.XAttrProtos.RemoveXAttrRequestProto;
import org.apache.hadoop.hdfs.protocol.proto.XAttrProtos.RemoveXAttrResponseProto;
import org.apache.hadoop.hdfs.protocol.proto.XAttrProtos.SetXAttrRequestProto;
import org.apache.hadoop.hdfs.protocol.proto.XAttrProtos.SetXAttrResponseProto;
import org.apache.hadoop.hdfs.security.token.block.DataEncryptionKey;
import org.apache.hadoop.hdfs.security.token.delegation.DelegationTokenIdentifier;
import org.apache.hadoop.io.EnumSetWritable;
import org.apache.hadoop.io.Text;
import org.apache.hadoop.security.proto.SecurityProtos.CancelDelegationTokenRequestProto;
import org.apache.hadoop.security.proto.SecurityProtos.CancelDelegationTokenResponseProto;
import org.apache.hadoop.security.proto.SecurityProtos.GetDelegationTokenRequestProto;
import org.apache.hadoop.security.proto.SecurityProtos.GetDelegationTokenResponseProto;
import org.apache.hadoop.security.proto.SecurityProtos.RenewDelegationTokenRequestProto;
import org.apache.hadoop.security.proto.SecurityProtos.RenewDelegationTokenResponseProto;
import org.apache.hadoop.security.token.Token;

import com.google.protobuf.RpcController;
import com.google.protobuf.ServiceException;

/**
 * This class is used on the server side. Calls come across the wire for the
 * for protocol {@link ClientNamenodeProtocolPB}.
 * This class translates the PB data types
 * to the native data types used inside the NN as specified in the generic
 * ClientProtocol.
 */
@InterfaceAudience.Private
@InterfaceStability.Stable
public class ClientNamenodeProtocolServerSideTranslatorPB implements
    ClientNamenodeProtocolPB {
  final private ClientProtocol server;
  static final DeleteSnapshotResponseProto VOID_DELETE_SNAPSHOT_RESPONSE =
      DeleteSnapshotResponseProto.newBuilder().build();
  static final RenameSnapshotResponseProto VOID_RENAME_SNAPSHOT_RESPONSE =
      RenameSnapshotResponseProto.newBuilder().build();
  static final AllowSnapshotResponseProto VOID_ALLOW_SNAPSHOT_RESPONSE = 
      AllowSnapshotResponseProto.newBuilder().build();
  static final DisallowSnapshotResponseProto VOID_DISALLOW_SNAPSHOT_RESPONSE =
      DisallowSnapshotResponseProto.newBuilder().build();
  static final GetSnapshottableDirListingResponseProto 
      NULL_GET_SNAPSHOTTABLE_DIR_LISTING_RESPONSE = 
      GetSnapshottableDirListingResponseProto.newBuilder().build();
  static final SetStoragePolicyResponseProto VOID_SET_STORAGE_POLICY_RESPONSE =
      SetStoragePolicyResponseProto.newBuilder().build();
  static final UnsetStoragePolicyResponseProto
      VOID_UNSET_STORAGE_POLICY_RESPONSE =
      UnsetStoragePolicyResponseProto.newBuilder().build();

  private static final CreateResponseProto VOID_CREATE_RESPONSE = 
  CreateResponseProto.newBuilder().build();

  private static final SetPermissionResponseProto VOID_SET_PERM_RESPONSE = 
  SetPermissionResponseProto.newBuilder().build();

  private static final SetOwnerResponseProto VOID_SET_OWNER_RESPONSE = 
  SetOwnerResponseProto.newBuilder().build();

  private static final AbandonBlockResponseProto VOID_ADD_BLOCK_RESPONSE = 
  AbandonBlockResponseProto.newBuilder().build();

  private static final ReportBadBlocksResponseProto VOID_REP_BAD_BLOCK_RESPONSE = 
  ReportBadBlocksResponseProto.newBuilder().build();

  private static final ConcatResponseProto VOID_CONCAT_RESPONSE = 
  ConcatResponseProto.newBuilder().build();

  private static final Rename2ResponseProto VOID_RENAME2_RESPONSE = 
  Rename2ResponseProto.newBuilder().build();

  private static final GetListingResponseProto VOID_GETLISTING_RESPONSE = 
  GetListingResponseProto.newBuilder().build();

  private static final RenewLeaseResponseProto VOID_RENEWLEASE_RESPONSE = 
  RenewLeaseResponseProto.newBuilder().build();

  private static final RefreshNodesResponseProto VOID_REFRESHNODES_RESPONSE =
  RefreshNodesResponseProto.newBuilder().build();

  private static final FinalizeUpgradeResponseProto VOID_FINALIZEUPGRADE_RESPONSE = 
  FinalizeUpgradeResponseProto.newBuilder().build();

  private static final MetaSaveResponseProto VOID_METASAVE_RESPONSE = 
  MetaSaveResponseProto.newBuilder().build();

  private static final GetFileInfoResponseProto VOID_GETFILEINFO_RESPONSE = 
  GetFileInfoResponseProto.newBuilder().build();

  private static final GetLocatedFileInfoResponseProto
      VOID_GETLOCATEDFILEINFO_RESPONSE =
          GetLocatedFileInfoResponseProto.newBuilder().build();

  private static final GetFileLinkInfoResponseProto VOID_GETFILELINKINFO_RESPONSE = 
  GetFileLinkInfoResponseProto.newBuilder().build();

  private static final SetQuotaResponseProto VOID_SETQUOTA_RESPONSE = 
  SetQuotaResponseProto.newBuilder().build();

  private static final FsyncResponseProto VOID_FSYNC_RESPONSE = 
  FsyncResponseProto.newBuilder().build();

  private static final SetTimesResponseProto VOID_SETTIMES_RESPONSE = 
  SetTimesResponseProto.newBuilder().build();

  private static final CreateSymlinkResponseProto VOID_CREATESYMLINK_RESPONSE = 
  CreateSymlinkResponseProto.newBuilder().build();

  private static final UpdatePipelineResponseProto
    VOID_UPDATEPIPELINE_RESPONSE = 
  UpdatePipelineResponseProto.newBuilder().build();

  private static final CancelDelegationTokenResponseProto 
      VOID_CANCELDELEGATIONTOKEN_RESPONSE = 
          CancelDelegationTokenResponseProto.newBuilder().build();

  private static final SetBalancerBandwidthResponseProto 
      VOID_SETBALANCERBANDWIDTH_RESPONSE = 
        SetBalancerBandwidthResponseProto.newBuilder().build();

  private static final SetAclResponseProto
    VOID_SETACL_RESPONSE = SetAclResponseProto.getDefaultInstance();

  private static final ModifyAclEntriesResponseProto
    VOID_MODIFYACLENTRIES_RESPONSE = ModifyAclEntriesResponseProto
      .getDefaultInstance();

  private static final RemoveAclEntriesResponseProto
    VOID_REMOVEACLENTRIES_RESPONSE = RemoveAclEntriesResponseProto
      .getDefaultInstance();

  private static final RemoveDefaultAclResponseProto
    VOID_REMOVEDEFAULTACL_RESPONSE = RemoveDefaultAclResponseProto
      .getDefaultInstance();

  private static final RemoveAclResponseProto
    VOID_REMOVEACL_RESPONSE = RemoveAclResponseProto.getDefaultInstance();
  
  private static final SetXAttrResponseProto
    VOID_SETXATTR_RESPONSE = SetXAttrResponseProto.getDefaultInstance();
  
  private static final RemoveXAttrResponseProto
    VOID_REMOVEXATTR_RESPONSE = RemoveXAttrResponseProto.getDefaultInstance();

  private static final CheckAccessResponseProto
    VOID_CHECKACCESS_RESPONSE = CheckAccessResponseProto.getDefaultInstance();

  private static final SatisfyStoragePolicyResponseProto
      VOID_SATISFYSTORAGEPOLICY_RESPONSE = SatisfyStoragePolicyResponseProto
      .getDefaultInstance();

  /**
   * Constructor
   * 
   * @param server - the NN server
   * @throws IOException
   */
  public ClientNamenodeProtocolServerSideTranslatorPB(ClientProtocol server)
      throws IOException {
    this.server = server;
  }

  @Override
  public GetBlockLocationsResponseProto getBlockLocations(
      RpcController controller, GetBlockLocationsRequestProto req)
      throws ServiceException {
    try {
      LocatedBlocks b = server.getBlockLocations(req.getSrc(), req.getOffset(),
          req.getLength());
      Builder builder = GetBlockLocationsResponseProto
          .newBuilder();
      if (b != null) {
        builder.setLocations(PBHelperClient.convert(b)).build();
      }
      return builder.build();
    } catch (IOException e) {
      throw new ServiceException(e);
    }
  }

  @Override
  public GetServerDefaultsResponseProto getServerDefaults(
      RpcController controller, GetServerDefaultsRequestProto req)
      throws ServiceException {
    try {
      FsServerDefaults result = server.getServerDefaults();
      return GetServerDefaultsResponseProto.newBuilder()
          .setServerDefaults(PBHelperClient.convert(result))
          .build();
    } catch (IOException e) {
      throw new ServiceException(e);
    }
  }

  
  @Override
  public CreateResponseProto create(RpcController controller,
      CreateRequestProto req) throws ServiceException {
    try {
      FsPermission masked = req.hasUnmasked() ?
          FsCreateModes.create(PBHelperClient.convert(req.getMasked()),
              PBHelperClient.convert(req.getUnmasked())) :
          PBHelperClient.convert(req.getMasked());
      HdfsFileStatus result = server.create(req.getSrc(),
          masked, req.getClientName(),
          PBHelperClient.convertCreateFlag(req.getCreateFlag()), req.getCreateParent(),
          (short) req.getReplication(), req.getBlockSize(),
          PBHelperClient.convertCryptoProtocolVersions(
              req.getCryptoProtocolVersionList()),
          req.getEcPolicyName());

      if (result != null) {
        return CreateResponseProto.newBuilder().setFs(PBHelperClient.convert(result))
            .build();
      }
      return VOID_CREATE_RESPONSE;
    } catch (IOException e) {
      throw new ServiceException(e);
    }
  }

  @Override
  public AppendResponseProto append(RpcController controller,
      AppendRequestProto req) throws ServiceException {
    try {
      EnumSetWritable<CreateFlag> flags = req.hasFlag() ?
          PBHelperClient.convertCreateFlag(req.getFlag()) :
          new EnumSetWritable<>(EnumSet.of(CreateFlag.APPEND));
      LastBlockWithStatus result = server.append(req.getSrc(),
          req.getClientName(), flags);
      AppendResponseProto.Builder builder = AppendResponseProto.newBuilder();
      if (result.getLastBlock() != null) {
        builder.setBlock(PBHelperClient.convertLocatedBlock(
            result.getLastBlock()));
      }
      if (result.getFileStatus() != null) {
        builder.setStat(PBHelperClient.convert(result.getFileStatus()));
      }
      return builder.build();
    } catch (IOException e) {
      throw new ServiceException(e);
    }
  }

  @Override
  public SetReplicationResponseProto setReplication(RpcController controller,
      SetReplicationRequestProto req) throws ServiceException {
    try {
      boolean result = 
          server.setReplication(req.getSrc(), (short) req.getReplication());
      return SetReplicationResponseProto.newBuilder().setResult(result).build();
    } catch (IOException e) {
      throw new ServiceException(e);
    }
  }


  @Override
  public SetPermissionResponseProto setPermission(RpcController controller,
      SetPermissionRequestProto req) throws ServiceException {
    try {
      server.setPermission(req.getSrc(), PBHelperClient.convert(req.getPermission()));
    } catch (IOException e) {
      throw new ServiceException(e);
    }
    return VOID_SET_PERM_RESPONSE;
  }

  @Override
  public SetOwnerResponseProto setOwner(RpcController controller,
      SetOwnerRequestProto req) throws ServiceException {
    try {
      server.setOwner(req.getSrc(), 
          req.hasUsername() ? req.getUsername() : null,
          req.hasGroupname() ? req.getGroupname() : null);
    } catch (IOException e) {
      throw new ServiceException(e);
    }
    return VOID_SET_OWNER_RESPONSE;
  }

  @Override
  public AbandonBlockResponseProto abandonBlock(RpcController controller,
      AbandonBlockRequestProto req) throws ServiceException {
    try {
      server.abandonBlock(PBHelperClient.convert(req.getB()), req.getFileId(),
          req.getSrc(), req.getHolder());
    } catch (IOException e) {
      throw new ServiceException(e);
    }
    return VOID_ADD_BLOCK_RESPONSE;
  }

  @Override
  public AddBlockResponseProto addBlock(RpcController controller,
      AddBlockRequestProto req) throws ServiceException {
    
    try {
      List<DatanodeInfoProto> excl = req.getExcludeNodesList();
      List<String> favor = req.getFavoredNodesList();
      EnumSet<AddBlockFlag> flags =
          PBHelperClient.convertAddBlockFlags(req.getFlagsList());
      LocatedBlock result = server.addBlock(
          req.getSrc(),
          req.getClientName(),
          req.hasPrevious() ? PBHelperClient.convert(req.getPrevious()) : null,
          (excl == null || excl.size() == 0) ? null : PBHelperClient.convert(excl
              .toArray(new DatanodeInfoProto[excl.size()])), req.getFileId(),
          (favor == null || favor.size() == 0) ? null : favor
              .toArray(new String[favor.size()]),
          flags);
      return AddBlockResponseProto.newBuilder()
          .setBlock(PBHelperClient.convertLocatedBlock(result)).build();
    } catch (IOException e) {
      throw new ServiceException(e);
    }
  }

  @Override
  public GetAdditionalDatanodeResponseProto getAdditionalDatanode(
      RpcController controller, GetAdditionalDatanodeRequestProto req)
      throws ServiceException {
    try {
      List<DatanodeInfoProto> existingList = req.getExistingsList();
      List<String> existingStorageIDsList = req.getExistingStorageUuidsList();
      List<DatanodeInfoProto> excludesList = req.getExcludesList();
      LocatedBlock result = server.getAdditionalDatanode(req.getSrc(),
          req.getFileId(), PBHelperClient.convert(req.getBlk()),
          PBHelperClient.convert(existingList.toArray(
              new DatanodeInfoProto[existingList.size()])),
          existingStorageIDsList.toArray(
              new String[existingStorageIDsList.size()]),
          PBHelperClient.convert(excludesList.toArray(
              new DatanodeInfoProto[excludesList.size()])),
          req.getNumAdditionalNodes(), req.getClientName());
      return GetAdditionalDatanodeResponseProto.newBuilder().setBlock(
      PBHelperClient.convertLocatedBlock(result))
          .build();
    } catch (IOException e) {
      throw new ServiceException(e);
    }
  }

  @Override
  public CompleteResponseProto complete(RpcController controller,
      CompleteRequestProto req) throws ServiceException {
    try {
      boolean result = 
          server.complete(req.getSrc(), req.getClientName(),
          req.hasLast() ? PBHelperClient.convert(req.getLast()) : null,
          req.hasFileId() ? req.getFileId() : HdfsConstants.GRANDFATHER_INODE_ID);
      return CompleteResponseProto.newBuilder().setResult(result).build();
    } catch (IOException e) {
      throw new ServiceException(e);
    }
  }
  
  @Override
  public ReportBadBlocksResponseProto reportBadBlocks(RpcController controller,
      ReportBadBlocksRequestProto req) throws ServiceException {
    try {
      List<LocatedBlockProto> bl = req.getBlocksList();
      server.reportBadBlocks(PBHelperClient.convertLocatedBlocks(
          bl.toArray(new LocatedBlockProto[bl.size()])));
    } catch (IOException e) {
      throw new ServiceException(e);
    }
    return VOID_REP_BAD_BLOCK_RESPONSE;
  }

  @Override
  public ConcatResponseProto concat(RpcController controller,
      ConcatRequestProto req) throws ServiceException {
    try {
      List<String> srcs = req.getSrcsList();
      server.concat(req.getTrg(), srcs.toArray(new String[srcs.size()]));
    } catch (IOException e) {
      throw new ServiceException(e);
    }
    return VOID_CONCAT_RESPONSE;
  }

  @Override
  public RenameResponseProto rename(RpcController controller,
      RenameRequestProto req) throws ServiceException {
    try {
      boolean result = server.rename(req.getSrc(), req.getDst());
      return RenameResponseProto.newBuilder().setResult(result).build();
    } catch (IOException e) {
      throw new ServiceException(e);
    }
  }

  @Override
  public Rename2ResponseProto rename2(RpcController controller,
      Rename2RequestProto req) throws ServiceException {
    // resolve rename options
    ArrayList<Rename> optionList = new ArrayList<Rename>();
    if(req.getOverwriteDest()) {
      optionList.add(Rename.OVERWRITE);
    } else if(req.hasMoveToTrash()) {
      optionList.add(Rename.TO_TRASH);
    }

    if(optionList.isEmpty()) {
      optionList.add(Rename.NONE);
    }

    try {
      server.rename2(req.getSrc(), req.getDst(), 
          optionList.toArray(new Rename[optionList.size()]));
    } catch (IOException e) {
      throw new ServiceException(e);
    }   
    return VOID_RENAME2_RESPONSE;
  }

  @Override
  public TruncateResponseProto truncate(RpcController controller,
      TruncateRequestProto req) throws ServiceException {
    try {
      boolean result = server.truncate(req.getSrc(), req.getNewLength(),
          req.getClientName());
      return TruncateResponseProto.newBuilder().setResult(result).build();
    } catch (IOException e) {
      throw new ServiceException(e);
    }
  }

  @Override
  public DeleteResponseProto delete(RpcController controller,
    DeleteRequestProto req) throws ServiceException {
    try {
      boolean result =  server.delete(req.getSrc(), req.getRecursive());
      return DeleteResponseProto.newBuilder().setResult(result).build();
    } catch (IOException e) {
      throw new ServiceException(e);
    }
  }

  @Override
  public MkdirsResponseProto mkdirs(RpcController controller,
      MkdirsRequestProto req) throws ServiceException {
    try {
      FsPermission masked = req.hasUnmasked() ?
          FsCreateModes.create(PBHelperClient.convert(req.getMasked()),
              PBHelperClient.convert(req.getUnmasked())) :
          PBHelperClient.convert(req.getMasked());
      boolean result = server.mkdirs(req.getSrc(), masked,
          req.getCreateParent());
      return MkdirsResponseProto.newBuilder().setResult(result).build();
    } catch (IOException e) {
      throw new ServiceException(e);
    }
  }

  @Override
  public GetListingResponseProto getListing(RpcController controller,
      GetListingRequestProto req) throws ServiceException {
    try {
      DirectoryListing result = server.getListing(
          req.getSrc(), req.getStartAfter().toByteArray(),
          req.getNeedLocation());
      if (result !=null) {
        return GetListingResponseProto.newBuilder().setDirList(
          PBHelperClient.convert(result)).build();
      } else {
        return VOID_GETLISTING_RESPONSE;
      }
    } catch (IOException e) {
      throw new ServiceException(e);
    }
  }
  
  @Override
  public RenewLeaseResponseProto renewLease(RpcController controller,
      RenewLeaseRequestProto req) throws ServiceException {
    try {
      server.renewLease(req.getClientName());
      return VOID_RENEWLEASE_RESPONSE;
    } catch (IOException e) {
      throw new ServiceException(e);
    }
  }

  @Override
  public RecoverLeaseResponseProto recoverLease(RpcController controller,
      RecoverLeaseRequestProto req) throws ServiceException {
    try {
      boolean result = server.recoverLease(req.getSrc(), req.getClientName());
      return RecoverLeaseResponseProto.newBuilder().setResult(result).build();
    } catch (IOException e) {
      throw new ServiceException(e);
    }
  }
  
  @Override
  public RestoreFailedStorageResponseProto restoreFailedStorage(
      RpcController controller, RestoreFailedStorageRequestProto req)
      throws ServiceException {
    try {
      boolean result = server.restoreFailedStorage(req.getArg());
      return RestoreFailedStorageResponseProto.newBuilder().setResult(result)
          .build();
    } catch (IOException e) {
      throw new ServiceException(e);
    }
  }

  @Override
  public GetFsStatsResponseProto getFsStats(RpcController controller,
      GetFsStatusRequestProto req) throws ServiceException {
    try {
      return PBHelperClient.convert(server.getStats());
    } catch (IOException e) {
      throw new ServiceException(e);
    }
  }

  @Override
  public GetFsReplicatedBlockStatsResponseProto getFsReplicatedBlockStats(
      RpcController controller, GetFsReplicatedBlockStatsRequestProto request)
      throws ServiceException {
    try {
      return PBHelperClient.convert(server.getReplicatedBlockStats());
    } catch (IOException e) {
      throw new ServiceException(e);
    }
  }

  @Override
  public GetFsECBlockGroupStatsResponseProto getFsECBlockGroupStats(
      RpcController controller, GetFsECBlockGroupStatsRequestProto request)
      throws ServiceException {
    try {
      return PBHelperClient.convert(server.getECBlockGroupStats());
    } catch (IOException e) {
      throw new ServiceException(e);
    }
  }

  @Override
  public GetDatanodeReportResponseProto getDatanodeReport(
      RpcController controller, GetDatanodeReportRequestProto req)
      throws ServiceException {
    try {
      List<? extends DatanodeInfoProto> result = PBHelperClient.convert(server
          .getDatanodeReport(PBHelperClient.convert(req.getType())));
      return GetDatanodeReportResponseProto.newBuilder()
          .addAllDi(result).build();
    } catch (IOException e) {
      throw new ServiceException(e);
    }
  }

  @Override
  public GetDatanodeStorageReportResponseProto getDatanodeStorageReport(
      RpcController controller, GetDatanodeStorageReportRequestProto req)
      throws ServiceException {
    try {
      List<DatanodeStorageReportProto> reports = PBHelperClient.convertDatanodeStorageReports(
          server.getDatanodeStorageReport(PBHelperClient.convert(req.getType())));
      return GetDatanodeStorageReportResponseProto.newBuilder()
          .addAllDatanodeStorageReports(reports)
          .build();
    } catch (IOException e) {
      throw new ServiceException(e);
    }
  }

  @Override
  public GetPreferredBlockSizeResponseProto getPreferredBlockSize(
      RpcController controller, GetPreferredBlockSizeRequestProto req)
      throws ServiceException {
    try {
      long result = server.getPreferredBlockSize(req.getFilename());
      return GetPreferredBlockSizeResponseProto.newBuilder().setBsize(result)
          .build();
    } catch (IOException e) {
      throw new ServiceException(e);
    }
  }

  @Override
  public SetSafeModeResponseProto setSafeMode(RpcController controller,
      SetSafeModeRequestProto req) throws ServiceException {
    try {
      boolean result = server.setSafeMode(PBHelperClient.convert(req.getAction()),
          req.getChecked());
      return SetSafeModeResponseProto.newBuilder().setResult(result).build();
    } catch (IOException e) {
      throw new ServiceException(e);
    }
  }
  
  @Override
  public SaveNamespaceResponseProto saveNamespace(RpcController controller,
      SaveNamespaceRequestProto req) throws ServiceException {
    try {
      final long timeWindow = req.hasTimeWindow() ? req.getTimeWindow() : 0;
      final long txGap = req.hasTxGap() ? req.getTxGap() : 0;
      boolean saved = server.saveNamespace(timeWindow, txGap);
      return SaveNamespaceResponseProto.newBuilder().setSaved(saved).build();
    } catch (IOException e) {
      throw new ServiceException(e);
    }
  }

  @Override
  public RollEditsResponseProto rollEdits(RpcController controller,
      RollEditsRequestProto request) throws ServiceException {
    try {
      long txid = server.rollEdits();
      return RollEditsResponseProto.newBuilder()
          .setNewSegmentTxId(txid)
          .build();
    } catch (IOException e) {
      throw new ServiceException(e);
    }
  }


  @Override
  public RefreshNodesResponseProto refreshNodes(RpcController controller,
      RefreshNodesRequestProto req) throws ServiceException {
    try {
      server.refreshNodes();
      return VOID_REFRESHNODES_RESPONSE;
    } catch (IOException e) {
      throw new ServiceException(e);
    }

  }

  @Override
  public FinalizeUpgradeResponseProto finalizeUpgrade(RpcController controller,
      FinalizeUpgradeRequestProto req) throws ServiceException {
    try {
      server.finalizeUpgrade();
      return VOID_FINALIZEUPGRADE_RESPONSE;
    } catch (IOException e) {
      throw new ServiceException(e);
    }
  }

  @Override
  public UpgradeStatusResponseProto upgradeStatus(
      RpcController controller, UpgradeStatusRequestProto req)
      throws ServiceException {
    try {
      final boolean isUpgradeFinalized = server.upgradeStatus();
      UpgradeStatusResponseProto.Builder b =
          UpgradeStatusResponseProto.newBuilder();
      b.setUpgradeFinalized(isUpgradeFinalized);
      return b.build();
    } catch (IOException e) {
      throw new ServiceException(e);
    }
  }

  @Override
  public RollingUpgradeResponseProto rollingUpgrade(RpcController controller,
      RollingUpgradeRequestProto req) throws ServiceException {
    try {
      final RollingUpgradeInfo info = server.rollingUpgrade(
          PBHelperClient.convert(req.getAction()));
      final RollingUpgradeResponseProto.Builder b = RollingUpgradeResponseProto.newBuilder();
      if (info != null) {
        b.setRollingUpgradeInfo(PBHelperClient.convert(info));
      }
      return b.build();
    } catch (IOException e) {
      throw new ServiceException(e);
    }
  }

  @Override
  public ListCorruptFileBlocksResponseProto listCorruptFileBlocks(
      RpcController controller, ListCorruptFileBlocksRequestProto req)
      throws ServiceException {
    try {
      CorruptFileBlocks result = server.listCorruptFileBlocks(
          req.getPath(), req.hasCookie() ? req.getCookie(): null);
      return ListCorruptFileBlocksResponseProto.newBuilder()
          .setCorrupt(PBHelperClient.convert(result))
          .build();
    } catch (IOException e) {
      throw new ServiceException(e);
    }
  }

  @Override
  public MetaSaveResponseProto metaSave(RpcController controller,
      MetaSaveRequestProto req) throws ServiceException {
    try {
      server.metaSave(req.getFilename());
      return VOID_METASAVE_RESPONSE;
    } catch (IOException e) {
      throw new ServiceException(e);
    }

  }

  @Override
  public GetFileInfoResponseProto getFileInfo(RpcController controller,
      GetFileInfoRequestProto req) throws ServiceException {
    try {
      HdfsFileStatus result = server.getFileInfo(req.getSrc());
 
      if (result != null) {
        return GetFileInfoResponseProto.newBuilder().setFs(
            PBHelperClient.convert(result)).build();
      }
      return VOID_GETFILEINFO_RESPONSE;      
    } catch (IOException e) {
      throw new ServiceException(e);
    }
  }

  @Override
  public GetLocatedFileInfoResponseProto getLocatedFileInfo(
      RpcController controller, GetLocatedFileInfoRequestProto req)
      throws ServiceException {
    try {
      HdfsFileStatus result = server.getLocatedFileInfo(req.getSrc(),
          req.getNeedBlockToken());
      if (result != null) {
        return GetLocatedFileInfoResponseProto.newBuilder().setFs(
            PBHelperClient.convert(result)).build();
      }
      return VOID_GETLOCATEDFILEINFO_RESPONSE;
    } catch (IOException e) {
      throw new ServiceException(e);
    }
  }

  @Override
  public GetFileLinkInfoResponseProto getFileLinkInfo(RpcController controller,
      GetFileLinkInfoRequestProto req) throws ServiceException {
    try {
      HdfsFileStatus result = server.getFileLinkInfo(req.getSrc());
      if (result != null) {
        return GetFileLinkInfoResponseProto.newBuilder().setFs(
            PBHelperClient.convert(result)).build();
      } else {
        return VOID_GETFILELINKINFO_RESPONSE;      
      }

    } catch (IOException e) {
      throw new ServiceException(e);
    }
  }

  @Override
  public GetContentSummaryResponseProto getContentSummary(
      RpcController controller, GetContentSummaryRequestProto req)
      throws ServiceException {
    try {
      ContentSummary result = server.getContentSummary(req.getPath());
      return GetContentSummaryResponseProto.newBuilder()
          .setSummary(PBHelperClient.convert(result)).build();
    } catch (IOException e) {
      throw new ServiceException(e);
    }
  }
  
  @Override
  public SetQuotaResponseProto setQuota(RpcController controller,
      SetQuotaRequestProto req) throws ServiceException {
    try {
      server.setQuota(req.getPath(), req.getNamespaceQuota(),
          req.getStoragespaceQuota(),
          req.hasStorageType() ?
          PBHelperClient.convertStorageType(req.getStorageType()): null);
      return VOID_SETQUOTA_RESPONSE;
    } catch (IOException e) {
      throw new ServiceException(e);
    }
  }
  
  @Override
  public FsyncResponseProto fsync(RpcController controller,
      FsyncRequestProto req) throws ServiceException {
    try {
      server.fsync(req.getSrc(), req.getFileId(),
          req.getClient(), req.getLastBlockLength());
      return VOID_FSYNC_RESPONSE;
    } catch (IOException e) {
      throw new ServiceException(e);
    }
  }

  @Override
  public SetTimesResponseProto setTimes(RpcController controller,
      SetTimesRequestProto req) throws ServiceException {
    try {
      server.setTimes(req.getSrc(), req.getMtime(), req.getAtime());
      return VOID_SETTIMES_RESPONSE;
    } catch (IOException e) {
      throw new ServiceException(e);
    }
  }

  @Override
  public CreateSymlinkResponseProto createSymlink(RpcController controller,
      CreateSymlinkRequestProto req) throws ServiceException {
    try {
      server.createSymlink(req.getTarget(), req.getLink(),
          PBHelperClient.convert(req.getDirPerm()), req.getCreateParent());
      return VOID_CREATESYMLINK_RESPONSE;
    } catch (IOException e) {
      throw new ServiceException(e);
    }
  }

  @Override
  public GetLinkTargetResponseProto getLinkTarget(RpcController controller,
      GetLinkTargetRequestProto req) throws ServiceException {
    try {
      String result = server.getLinkTarget(req.getPath());
      GetLinkTargetResponseProto.Builder builder = GetLinkTargetResponseProto
          .newBuilder();
      if (result != null) {
        builder.setTargetPath(result);
      }
      return builder.build();
    } catch (IOException e) {
      throw new ServiceException(e);
    }
  }

  @Override
  public UpdateBlockForPipelineResponseProto updateBlockForPipeline(
      RpcController controller, UpdateBlockForPipelineRequestProto req)
      throws ServiceException {
    try {
      LocatedBlockProto result = PBHelperClient.convertLocatedBlock(
          server.updateBlockForPipeline(PBHelperClient.convert(req.getBlock()),
              req.getClientName()));
      return UpdateBlockForPipelineResponseProto.newBuilder().setBlock(result)
          .build();
    } catch (IOException e) {
      throw new ServiceException(e);
    }
  }

  @Override
  public UpdatePipelineResponseProto updatePipeline(RpcController controller,
      UpdatePipelineRequestProto req) throws ServiceException {
    try {
      List<DatanodeIDProto> newNodes = req.getNewNodesList();
      List<String> newStorageIDs = req.getStorageIDsList();
      server.updatePipeline(req.getClientName(),
          PBHelperClient.convert(req.getOldBlock()),
          PBHelperClient.convert(req.getNewBlock()),
          PBHelperClient.convert(newNodes.toArray(new DatanodeIDProto[newNodes.size()])),
          newStorageIDs.toArray(new String[newStorageIDs.size()]));
      return VOID_UPDATEPIPELINE_RESPONSE;
    } catch (IOException e) {
      throw new ServiceException(e);
    }
  }

  @Override
  public GetDelegationTokenResponseProto getDelegationToken(
      RpcController controller, GetDelegationTokenRequestProto req)
      throws ServiceException {
    try {
      Token<DelegationTokenIdentifier> token = server
          .getDelegationToken(new Text(req.getRenewer()));
      GetDelegationTokenResponseProto.Builder rspBuilder = 
          GetDelegationTokenResponseProto.newBuilder();
      if (token != null) {
        rspBuilder.setToken(PBHelperClient.convert(token));
      }
      return rspBuilder.build();
    } catch (IOException e) {
      throw new ServiceException(e);
    }
  }

  @Override
  public RenewDelegationTokenResponseProto renewDelegationToken(
      RpcController controller, RenewDelegationTokenRequestProto req)
      throws ServiceException {
    try {
      long result = server.renewDelegationToken(PBHelperClient
          .convertDelegationToken(req.getToken()));
      return RenewDelegationTokenResponseProto.newBuilder()
          .setNewExpiryTime(result).build();
    } catch (IOException e) {
      throw new ServiceException(e);
    }
  }

  @Override
  public CancelDelegationTokenResponseProto cancelDelegationToken(
      RpcController controller, CancelDelegationTokenRequestProto req)
      throws ServiceException {
    try {
      server.cancelDelegationToken(PBHelperClient.convertDelegationToken(req
          .getToken()));
      return VOID_CANCELDELEGATIONTOKEN_RESPONSE;
    } catch (IOException e) {
      throw new ServiceException(e);
    }
  }

  @Override
  public SetBalancerBandwidthResponseProto setBalancerBandwidth(
      RpcController controller, SetBalancerBandwidthRequestProto req)
      throws ServiceException {
    try {
      server.setBalancerBandwidth(req.getBandwidth());
      return VOID_SETBALANCERBANDWIDTH_RESPONSE;
    } catch (IOException e) {
      throw new ServiceException(e);
    }
  }

  @Override
  public GetDataEncryptionKeyResponseProto getDataEncryptionKey(
      RpcController controller, GetDataEncryptionKeyRequestProto request)
      throws ServiceException {
    try {
      GetDataEncryptionKeyResponseProto.Builder builder = 
          GetDataEncryptionKeyResponseProto.newBuilder();
      DataEncryptionKey encryptionKey = server.getDataEncryptionKey();
      if (encryptionKey != null) {
        builder.setDataEncryptionKey(PBHelperClient.convert(encryptionKey));
      }
      return builder.build();
    } catch (IOException e) {
      throw new ServiceException(e);
    }
  }

  @Override
  public CreateSnapshotResponseProto createSnapshot(RpcController controller,
      CreateSnapshotRequestProto req) throws ServiceException {
    try {
      final CreateSnapshotResponseProto.Builder builder
          = CreateSnapshotResponseProto.newBuilder();
      final String snapshotPath = server.createSnapshot(req.getSnapshotRoot(),
          req.hasSnapshotName()? req.getSnapshotName(): null);
      if (snapshotPath != null) {
        builder.setSnapshotPath(snapshotPath);
      }
      return builder.build();
    } catch (IOException e) {
      throw new ServiceException(e);
    }
  }

  @Override
  public DeleteSnapshotResponseProto deleteSnapshot(RpcController controller,
      DeleteSnapshotRequestProto req) throws ServiceException {
    try {
      server.deleteSnapshot(req.getSnapshotRoot(), req.getSnapshotName());
      return VOID_DELETE_SNAPSHOT_RESPONSE;
    } catch (IOException e) {
      throw new ServiceException(e);
    }
  }
  
  @Override
  public AllowSnapshotResponseProto allowSnapshot(RpcController controller,
      AllowSnapshotRequestProto req) throws ServiceException {
    try {
      server.allowSnapshot(req.getSnapshotRoot());
      return VOID_ALLOW_SNAPSHOT_RESPONSE;
    } catch (IOException e) {
      throw new ServiceException(e);
    }
  }

  @Override
  public DisallowSnapshotResponseProto disallowSnapshot(RpcController controller,
      DisallowSnapshotRequestProto req) throws ServiceException {
    try {
      server.disallowSnapshot(req.getSnapshotRoot());
      return VOID_DISALLOW_SNAPSHOT_RESPONSE;
    } catch (IOException e) {
      throw new ServiceException(e);
    }
  }

  @Override
  public RenameSnapshotResponseProto renameSnapshot(RpcController controller,
      RenameSnapshotRequestProto request) throws ServiceException {
    try {
      server.renameSnapshot(request.getSnapshotRoot(),
          request.getSnapshotOldName(), request.getSnapshotNewName());
      return VOID_RENAME_SNAPSHOT_RESPONSE;
    } catch (IOException e) {
      throw new ServiceException(e);
    }
  }

  @Override
  public GetSnapshottableDirListingResponseProto getSnapshottableDirListing(
      RpcController controller, GetSnapshottableDirListingRequestProto request)
      throws ServiceException {
    try {
      SnapshottableDirectoryStatus[] result = server
          .getSnapshottableDirListing();
      if (result != null) {
        return GetSnapshottableDirListingResponseProto.newBuilder().
            setSnapshottableDirList(PBHelperClient.convert(result)).build();
      } else {
        return NULL_GET_SNAPSHOTTABLE_DIR_LISTING_RESPONSE;
      }
    } catch (IOException e) {
      throw new ServiceException(e);
    }
  }

  @Override
  public GetSnapshotDiffReportResponseProto getSnapshotDiffReport(
      RpcController controller, GetSnapshotDiffReportRequestProto request)
      throws ServiceException {
    try {
      SnapshotDiffReport report = server.getSnapshotDiffReport(
          request.getSnapshotRoot(), request.getFromSnapshot(),
          request.getToSnapshot());
      return GetSnapshotDiffReportResponseProto.newBuilder()
          .setDiffReport(PBHelperClient.convert(report)).build();
    } catch (IOException e) {
      throw new ServiceException(e);
    }
  }

  @Override
  public GetSnapshotDiffReportListingResponseProto getSnapshotDiffReportListing(
      RpcController controller,
      GetSnapshotDiffReportListingRequestProto request)
      throws ServiceException {
    try {
      SnapshotDiffReportListing report = server
          .getSnapshotDiffReportListing(request.getSnapshotRoot(),
              request.getFromSnapshot(), request.getToSnapshot(),
              request.getCursor().getStartPath().toByteArray(),
              request.getCursor().getIndex());
              //request.getStartPath(), request.getIndex());
      return GetSnapshotDiffReportListingResponseProto.newBuilder()
          .setDiffReport(PBHelperClient.convert(report)).build();
    } catch (IOException e) {
      throw new ServiceException(e);
    }
  }

  @Override
  public IsFileClosedResponseProto isFileClosed(
      RpcController controller, IsFileClosedRequestProto request) 
      throws ServiceException {
    try {
      boolean result = server.isFileClosed(request.getSrc());
      return IsFileClosedResponseProto.newBuilder().setResult(result).build();
    } catch (IOException e) {
      throw new ServiceException(e);
    }
  }

  @Override
  public AddCacheDirectiveResponseProto addCacheDirective(
      RpcController controller, AddCacheDirectiveRequestProto request)
      throws ServiceException {
    try {
      long id = server.addCacheDirective(
          PBHelperClient.convert(request.getInfo()),
          PBHelperClient.convertCacheFlags(request.getCacheFlags()));
      return AddCacheDirectiveResponseProto.newBuilder().
              setId(id).build();
    } catch (IOException e) {
      throw new ServiceException(e);
    }
  }

  @Override
  public ModifyCacheDirectiveResponseProto modifyCacheDirective(
      RpcController controller, ModifyCacheDirectiveRequestProto request)
      throws ServiceException {
    try {
      server.modifyCacheDirective(
          PBHelperClient.convert(request.getInfo()),
          PBHelperClient.convertCacheFlags(request.getCacheFlags()));
      return ModifyCacheDirectiveResponseProto.newBuilder().build();
    } catch (IOException e) {
      throw new ServiceException(e);
    }
  }

  @Override
  public RemoveCacheDirectiveResponseProto
      removeCacheDirective(RpcController controller,
          RemoveCacheDirectiveRequestProto request)
              throws ServiceException {
    try {
      server.removeCacheDirective(request.getId());
      return RemoveCacheDirectiveResponseProto.
          newBuilder().build();
    } catch (IOException e) {
      throw new ServiceException(e);
    }
  }

  @Override
  public ListCacheDirectivesResponseProto listCacheDirectives(
      RpcController controller, ListCacheDirectivesRequestProto request)
          throws ServiceException {
    try {
      CacheDirectiveInfo filter =
          PBHelperClient.convert(request.getFilter());
      BatchedEntries<CacheDirectiveEntry> entries =
        server.listCacheDirectives(request.getPrevId(), filter);
      ListCacheDirectivesResponseProto.Builder builder =
          ListCacheDirectivesResponseProto.newBuilder();
      builder.setHasMore(entries.hasMore());
      for (int i=0, n=entries.size(); i<n; i++) {
        builder.addElements(PBHelperClient.convert(entries.get(i)));
      }
      return builder.build();
    } catch (IOException e) {
      throw new ServiceException(e);
    }
  }

  @Override
  public AddCachePoolResponseProto addCachePool(RpcController controller,
      AddCachePoolRequestProto request) throws ServiceException {
    try {
      server.addCachePool(PBHelperClient.convert(request.getInfo()));
      return AddCachePoolResponseProto.newBuilder().build();
    } catch (IOException e) {
      throw new ServiceException(e);
    }
  }
  
  @Override
  public ModifyCachePoolResponseProto modifyCachePool(RpcController controller,
      ModifyCachePoolRequestProto request) throws ServiceException {
    try {
      server.modifyCachePool(PBHelperClient.convert(request.getInfo()));
      return ModifyCachePoolResponseProto.newBuilder().build();
    } catch (IOException e) {
      throw new ServiceException(e);
    }
  }

  @Override
  public RemoveCachePoolResponseProto removeCachePool(RpcController controller,
      RemoveCachePoolRequestProto request) throws ServiceException {
    try {
      server.removeCachePool(request.getPoolName());
      return RemoveCachePoolResponseProto.newBuilder().build();
    } catch (IOException e) {
      throw new ServiceException(e);
    }
  }

  @Override
  public ListCachePoolsResponseProto listCachePools(RpcController controller,
      ListCachePoolsRequestProto request) throws ServiceException {
    try {
      BatchedEntries<CachePoolEntry> entries =
        server.listCachePools(request.getPrevPoolName());
      ListCachePoolsResponseProto.Builder responseBuilder =
        ListCachePoolsResponseProto.newBuilder();
      responseBuilder.setHasMore(entries.hasMore());
      for (int i=0, n=entries.size(); i<n; i++) {
        responseBuilder.addEntries(PBHelperClient.convert(entries.get(i)));
      }
      return responseBuilder.build();
    } catch (IOException e) {
      throw new ServiceException(e);
    }
  }

  @Override
  public ModifyAclEntriesResponseProto modifyAclEntries(
      RpcController controller, ModifyAclEntriesRequestProto req)
      throws ServiceException {
    try {
      server.modifyAclEntries(req.getSrc(), PBHelperClient.convertAclEntry(req.getAclSpecList()));
    } catch (IOException e) {
      throw new ServiceException(e);
    }
    return VOID_MODIFYACLENTRIES_RESPONSE;
  }

  @Override
  public RemoveAclEntriesResponseProto removeAclEntries(
      RpcController controller, RemoveAclEntriesRequestProto req)
      throws ServiceException {
    try {
      server.removeAclEntries(req.getSrc(),
          PBHelperClient.convertAclEntry(req.getAclSpecList()));
    } catch (IOException e) {
      throw new ServiceException(e);
    }
    return VOID_REMOVEACLENTRIES_RESPONSE;
  }

  @Override
  public RemoveDefaultAclResponseProto removeDefaultAcl(
      RpcController controller, RemoveDefaultAclRequestProto req)
      throws ServiceException {
    try {
      server.removeDefaultAcl(req.getSrc());
    } catch (IOException e) {
      throw new ServiceException(e);
    }
    return VOID_REMOVEDEFAULTACL_RESPONSE;
  }

  @Override
  public RemoveAclResponseProto removeAcl(RpcController controller,
      RemoveAclRequestProto req) throws ServiceException {
    try {
      server.removeAcl(req.getSrc());
    } catch (IOException e) {
      throw new ServiceException(e);
    }
    return VOID_REMOVEACL_RESPONSE;
  }

  @Override
  public SetAclResponseProto setAcl(RpcController controller,
      SetAclRequestProto req) throws ServiceException {
    try {
      server.setAcl(req.getSrc(), PBHelperClient.convertAclEntry(req.getAclSpecList()));
    } catch (IOException e) {
      throw new ServiceException(e);
    }
    return VOID_SETACL_RESPONSE;
  }

  @Override
  public GetAclStatusResponseProto getAclStatus(RpcController controller,
      GetAclStatusRequestProto req) throws ServiceException {
    try {
      return PBHelperClient.convert(server.getAclStatus(req.getSrc()));
    } catch (IOException e) {
      throw new ServiceException(e);
    }
  }
  
  @Override
  public CreateEncryptionZoneResponseProto createEncryptionZone(
    RpcController controller, CreateEncryptionZoneRequestProto req)
    throws ServiceException {
    try {
      server.createEncryptionZone(req.getSrc(), req.getKeyName());
      return CreateEncryptionZoneResponseProto.newBuilder().build();
    } catch (IOException e) {
      throw new ServiceException(e);
    }
  }

  @Override
  public GetEZForPathResponseProto getEZForPath(
      RpcController controller, GetEZForPathRequestProto req)
      throws ServiceException {
    try {
      GetEZForPathResponseProto.Builder builder =
          GetEZForPathResponseProto.newBuilder();
      final EncryptionZone ret = server.getEZForPath(req.getSrc());
      if (ret != null) {
        builder.setZone(PBHelperClient.convert(ret));
      }
      return builder.build();
    } catch (IOException e) {
      throw new ServiceException(e);
    }
  }

  @Override
  public ListEncryptionZonesResponseProto listEncryptionZones(
    RpcController controller, ListEncryptionZonesRequestProto req)
    throws ServiceException {
    try {
      BatchedEntries<EncryptionZone> entries = server
          .listEncryptionZones(req.getId());
      ListEncryptionZonesResponseProto.Builder builder =
          ListEncryptionZonesResponseProto.newBuilder();
      builder.setHasMore(entries.hasMore());
      for (int i=0; i<entries.size(); i++) {
        builder.addZones(PBHelperClient.convert(entries.get(i)));
      }
      return builder.build();
    } catch (IOException e) {
      throw new ServiceException(e);
    }
  }

  @Override
  public ReencryptEncryptionZoneResponseProto reencryptEncryptionZone(
      RpcController controller, ReencryptEncryptionZoneRequestProto req)
      throws ServiceException {
    try {
      server.reencryptEncryptionZone(req.getZone(),
          PBHelperClient.convert(req.getAction()));
      return ReencryptEncryptionZoneResponseProto.newBuilder().build();
    } catch (IOException e) {
      throw new ServiceException(e);
    }
  }

  public ListReencryptionStatusResponseProto listReencryptionStatus(
      RpcController controller, ListReencryptionStatusRequestProto req)
      throws ServiceException {
    try {
      BatchedEntries<ZoneReencryptionStatus> entries = server
          .listReencryptionStatus(req.getId());
      ListReencryptionStatusResponseProto.Builder builder =
          ListReencryptionStatusResponseProto.newBuilder();
      builder.setHasMore(entries.hasMore());
      for (int i=0; i<entries.size(); i++) {
        builder.addStatuses(PBHelperClient.convert(entries.get(i)));
      }
      return builder.build();
    } catch (IOException e) {
      throw new ServiceException(e);
    }
  }

  @Override
  public SetErasureCodingPolicyResponseProto setErasureCodingPolicy(
      RpcController controller, SetErasureCodingPolicyRequestProto req)
      throws ServiceException {
    try {
      String ecPolicyName = req.hasEcPolicyName() ?
          req.getEcPolicyName() : null;
      server.setErasureCodingPolicy(req.getSrc(), ecPolicyName);
      return SetErasureCodingPolicyResponseProto.newBuilder().build();
    } catch (IOException e) {
      throw new ServiceException(e);
    }
  }

  @Override
  public UnsetErasureCodingPolicyResponseProto unsetErasureCodingPolicy(
      RpcController controller, UnsetErasureCodingPolicyRequestProto req)
      throws ServiceException {
    try {
      server.unsetErasureCodingPolicy(req.getSrc());
      return UnsetErasureCodingPolicyResponseProto.newBuilder().build();
    } catch (IOException e) {
      throw new ServiceException(e);
    }
  }

  @Override
  public SetXAttrResponseProto setXAttr(RpcController controller,
      SetXAttrRequestProto req) throws ServiceException {
    try {
      server.setXAttr(req.getSrc(), PBHelperClient.convertXAttr(req.getXAttr()),
          PBHelperClient.convert(req.getFlag()));
    } catch (IOException e) {
      throw new ServiceException(e);
    }
    return VOID_SETXATTR_RESPONSE;
  }

  @Override
  public GetXAttrsResponseProto getXAttrs(RpcController controller,
      GetXAttrsRequestProto req) throws ServiceException {
    try {
      return PBHelperClient.convertXAttrsResponse(server.getXAttrs(req.getSrc(),
          PBHelperClient.convertXAttrs(req.getXAttrsList())));
    } catch (IOException e) {
      throw new ServiceException(e);
    }
  }

  @Override
  public ListXAttrsResponseProto listXAttrs(RpcController controller,
    ListXAttrsRequestProto req) throws ServiceException {
    try {
      return PBHelperClient.convertListXAttrsResponse(server.listXAttrs(req.getSrc()));
    } catch (IOException e) {
      throw new ServiceException(e);
    }
  }
  
  @Override
  public RemoveXAttrResponseProto removeXAttr(RpcController controller,
      RemoveXAttrRequestProto req) throws ServiceException {
    try {
      server.removeXAttr(req.getSrc(), PBHelperClient.convertXAttr(req.getXAttr()));
    } catch (IOException e) {
      throw new ServiceException(e);
    }
    return VOID_REMOVEXATTR_RESPONSE;
  }

  @Override
  public CheckAccessResponseProto checkAccess(RpcController controller,
     CheckAccessRequestProto req) throws ServiceException {
    try {
      server.checkAccess(req.getPath(), PBHelperClient.convert(req.getMode()));
    } catch (IOException e) {
      throw new ServiceException(e);
    }
    return VOID_CHECKACCESS_RESPONSE;
  }

  @Override
  public SetStoragePolicyResponseProto setStoragePolicy(
      RpcController controller, SetStoragePolicyRequestProto request)
      throws ServiceException {
    try {
      server.setStoragePolicy(request.getSrc(), request.getPolicyName());
    } catch (IOException e) {
      throw new ServiceException(e);
    }
    return VOID_SET_STORAGE_POLICY_RESPONSE;
  }

  @Override
  public UnsetStoragePolicyResponseProto unsetStoragePolicy(
      RpcController controller, UnsetStoragePolicyRequestProto request)
      throws ServiceException {
    try {
      server.unsetStoragePolicy(request.getSrc());
    } catch (IOException e) {
      throw new ServiceException(e);
    }
    return VOID_UNSET_STORAGE_POLICY_RESPONSE;
  }

  @Override
  public GetStoragePolicyResponseProto getStoragePolicy(
      RpcController controller, GetStoragePolicyRequestProto request)
      throws ServiceException {
    try {
      BlockStoragePolicyProto policy = PBHelperClient.convert(server
          .getStoragePolicy(request.getPath()));
      return GetStoragePolicyResponseProto.newBuilder()
          .setStoragePolicy(policy).build();
    } catch (IOException e) {
      throw new ServiceException(e);
    }
  }

  @Override
  public GetStoragePoliciesResponseProto getStoragePolicies(
      RpcController controller, GetStoragePoliciesRequestProto request)
      throws ServiceException {
    try {
      BlockStoragePolicy[] policies = server.getStoragePolicies();
      GetStoragePoliciesResponseProto.Builder builder =
          GetStoragePoliciesResponseProto.newBuilder();
      if (policies == null) {
        return builder.build();
      }
      for (BlockStoragePolicy policy : policies) {
        builder.addPolicies(PBHelperClient.convert(policy));
      }
      return builder.build();
    } catch (IOException e) {
      throw new ServiceException(e);
    }
  }

  public GetCurrentEditLogTxidResponseProto getCurrentEditLogTxid(RpcController controller,
      GetCurrentEditLogTxidRequestProto req) throws ServiceException {
    try {
      return GetCurrentEditLogTxidResponseProto.newBuilder().setTxid(
          server.getCurrentEditLogTxid()).build();
    } catch (IOException e) {
      throw new ServiceException(e);
    }
  }

  @Override
  public GetEditsFromTxidResponseProto getEditsFromTxid(RpcController controller,
      GetEditsFromTxidRequestProto req) throws ServiceException {
    try {
      return PBHelperClient.convertEditsResponse(server.getEditsFromTxid(
          req.getTxid()));
    } catch (IOException e) {
      throw new ServiceException(e);
    }
  }

  @Override
  public GetErasureCodingPoliciesResponseProto getErasureCodingPolicies(RpcController controller,
      GetErasureCodingPoliciesRequestProto request) throws ServiceException {
    try {
      ErasureCodingPolicyInfo[] ecpInfos = server.getErasureCodingPolicies();
      GetErasureCodingPoliciesResponseProto.Builder resBuilder = GetErasureCodingPoliciesResponseProto
          .newBuilder();
      for (ErasureCodingPolicyInfo info : ecpInfos) {
        resBuilder.addEcPolicies(
            PBHelperClient.convertErasureCodingPolicy(info));
      }
      return resBuilder.build();
    } catch (IOException e) {
      throw new ServiceException(e);
    }
  }

  @Override
  public GetErasureCodingCodecsResponseProto getErasureCodingCodecs(
      RpcController controller, GetErasureCodingCodecsRequestProto request)
      throws ServiceException {
    try {
      Map<String, String> codecs = server.getErasureCodingCodecs();
      GetErasureCodingCodecsResponseProto.Builder resBuilder =
          GetErasureCodingCodecsResponseProto.newBuilder();
      for (Map.Entry<String, String> codec : codecs.entrySet()) {
        resBuilder.addCodec(
            PBHelperClient.convertErasureCodingCodec(
                codec.getKey(), codec.getValue()));
      }
      return resBuilder.build();
    } catch (IOException e) {
      throw new ServiceException(e);
    }
  }

  @Override
  public AddErasureCodingPoliciesResponseProto addErasureCodingPolicies(
      RpcController controller, AddErasureCodingPoliciesRequestProto request)
      throws ServiceException {
    try {
      ErasureCodingPolicy[] policies = request.getEcPoliciesList().stream()
          .map(PBHelperClient::convertErasureCodingPolicy)
          .toArray(ErasureCodingPolicy[]::new);
      AddErasureCodingPolicyResponse[] result = server
          .addErasureCodingPolicies(policies);

      List<HdfsProtos.AddErasureCodingPolicyResponseProto> responseProtos =
          Arrays.stream(result)
              .map(PBHelperClient::convertAddErasureCodingPolicyResponse)
              .collect(Collectors.toList());
      AddErasureCodingPoliciesResponseProto response =
          AddErasureCodingPoliciesResponseProto.newBuilder()
              .addAllResponses(responseProtos).build();
      return response;
    } catch (IOException e) {
      throw new ServiceException(e);
    }
  }

  @Override
  public RemoveErasureCodingPolicyResponseProto removeErasureCodingPolicy(
      RpcController controller, RemoveErasureCodingPolicyRequestProto request)
      throws ServiceException {
    try {
      server.removeErasureCodingPolicy(request.getEcPolicyName());
      return RemoveErasureCodingPolicyResponseProto.newBuilder().build();
    } catch (IOException e) {
      throw new ServiceException(e);
    }
  }

  @Override
  public EnableErasureCodingPolicyResponseProto enableErasureCodingPolicy(
      RpcController controller, EnableErasureCodingPolicyRequestProto request)
      throws ServiceException {
    try {
      server.enableErasureCodingPolicy(request.getEcPolicyName());
      return EnableErasureCodingPolicyResponseProto.newBuilder().build();
    } catch (IOException e) {
      throw new ServiceException(e);
    }
  }

  @Override
  public DisableErasureCodingPolicyResponseProto disableErasureCodingPolicy(
      RpcController controller, DisableErasureCodingPolicyRequestProto request)
      throws ServiceException {
    try {
      server.disableErasureCodingPolicy(request.getEcPolicyName());
      return DisableErasureCodingPolicyResponseProto.newBuilder().build();
    } catch (IOException e) {
      throw new ServiceException(e);
    }
  }

  @Override
  public GetErasureCodingPolicyResponseProto getErasureCodingPolicy(RpcController controller,
      GetErasureCodingPolicyRequestProto request) throws ServiceException {
    try {
      ErasureCodingPolicy ecPolicy = server.getErasureCodingPolicy(request.getSrc());
      GetErasureCodingPolicyResponseProto.Builder builder = GetErasureCodingPolicyResponseProto.newBuilder();
      if (ecPolicy != null) {
        builder.setEcPolicy(PBHelperClient.convertErasureCodingPolicy(ecPolicy));
      }
      return builder.build();
    } catch (IOException e) {
      throw new ServiceException(e);
    }
  }

  @Override
  public GetQuotaUsageResponseProto getQuotaUsage(
      RpcController controller, GetQuotaUsageRequestProto req)
      throws ServiceException {
    try {
      QuotaUsage result = server.getQuotaUsage(req.getPath());
      return GetQuotaUsageResponseProto.newBuilder()
          .setUsage(PBHelperClient.convert(result)).build();
    } catch (IOException e) {
      throw new ServiceException(e);
    }
  }

  @Override
  public ListOpenFilesResponseProto listOpenFiles(RpcController controller,
      ListOpenFilesRequestProto req) throws ServiceException {
    try {
      EnumSet<OpenFilesType> openFilesTypes =
          PBHelperClient.convertOpenFileTypes(req.getTypesList());
      BatchedEntries<OpenFileEntry> entries = server.listOpenFiles(req.getId(),
          openFilesTypes, req.getPath());
      ListOpenFilesResponseProto.Builder builder =
          ListOpenFilesResponseProto.newBuilder();
      builder.setHasMore(entries.hasMore());
      for (int i = 0; i < entries.size(); i++) {
        builder.addEntries(PBHelperClient.convert(entries.get(i)));
      }
      builder.addAllTypes(req.getTypesList());
      return builder.build();
    } catch (IOException e) {
      throw new ServiceException(e);
    }
  }

  @Override
<<<<<<< HEAD
  public MsyncResponseProto msync(RpcController controller,
      MsyncRequestProto req) throws ServiceException {
    try {
      server.msync();
      return MsyncResponseProto.newBuilder().build();
    } catch (IOException e) {
      throw new ServiceException(e);
    }
=======
  public SatisfyStoragePolicyResponseProto satisfyStoragePolicy(
      RpcController controller,
      SatisfyStoragePolicyRequestProto request) throws ServiceException {
    try {
      server.satisfyStoragePolicy(request.getSrc());
    } catch (IOException e) {
      throw new ServiceException(e);
    }
    return VOID_SATISFYSTORAGEPOLICY_RESPONSE;
>>>>>>> 3ac07b72
  }
}<|MERGE_RESOLUTION|>--- conflicted
+++ resolved
@@ -1896,7 +1896,6 @@
   }
 
   @Override
-<<<<<<< HEAD
   public MsyncResponseProto msync(RpcController controller,
       MsyncRequestProto req) throws ServiceException {
     try {
@@ -1905,7 +1904,9 @@
     } catch (IOException e) {
       throw new ServiceException(e);
     }
-=======
+  }
+
+  @Override
   public SatisfyStoragePolicyResponseProto satisfyStoragePolicy(
       RpcController controller,
       SatisfyStoragePolicyRequestProto request) throws ServiceException {
@@ -1915,6 +1916,5 @@
       throw new ServiceException(e);
     }
     return VOID_SATISFYSTORAGEPOLICY_RESPONSE;
->>>>>>> 3ac07b72
   }
 }