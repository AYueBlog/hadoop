/**
 * Licensed to the Apache Software Foundation (ASF) under one
 * or more contributor license agreements.  See the NOTICE file
 * distributed with this work for additional information
 * regarding copyright ownership.  The ASF licenses this file
 * to you under the Apache License, Version 2.0 (the
 * "License"); you may not use this file except in compliance
 * with the License.  You may obtain a copy of the License at
 *
 *     http://www.apache.org/licenses/LICENSE-2.0
 *
 * Unless required by applicable law or agreed to in writing, software
 * distributed under the License is distributed on an "AS IS" BASIS,
 * WITHOUT WARRANTIES OR CONDITIONS OF ANY KIND, either express or implied.
 * See the License for the specific language governing permissions and
 * limitations under the License.
 */
package org.apache.hadoop.hdfs.server.namenode;

import java.io.FileNotFoundException;
import java.io.IOException;
import java.io.PrintWriter;
import java.util.ArrayList;
import java.util.Collections;
import java.util.Iterator;
import java.util.List;

import org.apache.hadoop.fs.UnresolvedLinkException;
import org.apache.hadoop.fs.permission.PermissionStatus;
import org.apache.hadoop.hdfs.DFSUtil;
<<<<<<< HEAD
import org.apache.hadoop.hdfs.protocol.Block;
import org.apache.hadoop.hdfs.protocol.HdfsConstants;
=======
>>>>>>> 1734215a
import org.apache.hadoop.hdfs.protocol.UnresolvedPathException;
import org.apache.hadoop.hdfs.server.namenode.snapshot.INodeDirectorySnapshottable;
import org.apache.hadoop.hdfs.server.namenode.snapshot.INodeDirectoryWithSnapshot;

import com.google.common.annotations.VisibleForTesting;

/**
 * Directory INode class.
 */
public class INodeDirectory extends INode {
  /** Cast INode to INodeDirectory. */
  public static INodeDirectory valueOf(INode inode, String path
      ) throws IOException {
    if (inode == null) {
      throw new IOException("Directory does not exist: " + path);
    }
    if (!inode.isDirectory()) {
      throw new IOException("Path is not a directory: " + path);
    }
    return (INodeDirectory)inode; 
  }

  protected static final int DEFAULT_FILES_PER_DIRECTORY = 5;
  final static String ROOT_NAME = "";

  private List<INode> children;

  public INodeDirectory(String name, PermissionStatus permissions) {
    super(name, permissions);
    this.children = null;
  }

  public INodeDirectory(PermissionStatus permissions, long mTime) {
    super(permissions, mTime, 0);
    this.children = null;
  }

  /** constructor */
  INodeDirectory(byte[] localName, PermissionStatus permissions, long mTime) {
    this(permissions, mTime);
    this.name = localName;
  }
  
  /** copy constructor
   * 
   * @param other
   */
  public INodeDirectory(INodeDirectory other) {
    super(other);
    this.children = other.getChildren();
  }
  
  /** @return true unconditionally. */
  @Override
  public final boolean isDirectory() {
    return true;
  }

  /** Is this a snapshottable directory? */
  public boolean isSnapshottable() {
    return false;
  }

  INode removeChild(INode node) {
    assert children != null;
    int low = Collections.binarySearch(children, node.name);
    if (low >= 0) {
      return children.remove(low);
    } else {
      return null;
    }
  }

  /** Replace a child that has the same name as newChild by newChild.
   * 
   * @param newChild Child node to be added
   */
  void replaceChild(INode newChild) {
    if ( children == null ) {
      throw new IllegalArgumentException("The directory is empty");
    }
    int low = Collections.binarySearch(children, newChild.name);
    if (low>=0) { // an old child exists so replace by the newChild
      children.set(low, newChild);
    } else {
      throw new IllegalArgumentException("No child exists to be replaced");
    }
  }
  
  INode getChild(String name) {
    return getChildINode(DFSUtil.string2Bytes(name));
  }

  private INode getChildINode(byte[] name) {
    if (children == null) {
      return null;
    }
    int low = Collections.binarySearch(children, name);
    if (low >= 0) {
      return children.get(low);
    }
    return null;
  }

  /**
   * @return the INode of the last component in components, or null if the last
   * component does not exist.
   */
  private INode getNode(byte[][] components, boolean resolveLink
      ) throws UnresolvedLinkException {
    INodesInPath inodesInPath = getExistingPathINodes(components, 1,
        resolveLink);
    return inodesInPath.inodes[0];
  }

  /**
   * This is the external interface
   */
  INode getNode(String path, boolean resolveLink) 
    throws UnresolvedLinkException {
    return getNode(getPathComponents(path), resolveLink);
  }

  /**
   * Retrieve existing INodes from a path. If existing is big enough to store
   * all path components (existing and non-existing), then existing INodes
   * will be stored starting from the root INode into existing[0]; if
   * existing is not big enough to store all path components, then only the
   * last existing and non existing INodes will be stored so that
   * existing[existing.length-1] refers to the INode of the final component.
   * 
   * An UnresolvedPathException is always thrown when an intermediate path 
   * component refers to a symbolic link. If the final path component refers 
   * to a symbolic link then an UnresolvedPathException is only thrown if
   * resolveLink is true.  
   * 
   * <p>
   * Example: <br>
   * Given the path /c1/c2/c3 where only /c1/c2 exists, resulting in the
   * following path components: ["","c1","c2","c3"],
   * 
   * <p>
   * <code>getExistingPathINodes(["","c1","c2"], [?])</code> should fill the
   * array with [c2] <br>
   * <code>getExistingPathINodes(["","c1","c2","c3"], [?])</code> should fill the
   * array with [null]
   * 
   * <p>
   * <code>getExistingPathINodes(["","c1","c2"], [?,?])</code> should fill the
   * array with [c1,c2] <br>
   * <code>getExistingPathINodes(["","c1","c2","c3"], [?,?])</code> should fill
   * the array with [c2,null]
   * 
   * <p>
   * <code>getExistingPathINodes(["","c1","c2"], [?,?,?,?])</code> should fill
   * the array with [rootINode,c1,c2,null], <br>
   * <code>getExistingPathINodes(["","c1","c2","c3"], [?,?,?,?])</code> should
   * fill the array with [rootINode,c1,c2,null]
   * 
   * @param components array of path component name
   * @param numOfINodes number of INodes to return
   * @param resolveLink indicates whether UnresolvedLinkException should
   *        be thrown when the path refers to a symbolic link.
   * @return the specified number of existing INodes in the path
   */
  INodesInPath getExistingPathINodes(byte[][] components, int numOfINodes, 
      boolean resolveLink) throws UnresolvedLinkException {
    assert this.compareTo(components[0]) == 0 :
        "Incorrect name " + getLocalName() + " expected "
        + (components[0] == null? null: DFSUtil.bytes2String(components[0]));

    INodesInPath existing = new INodesInPath(numOfINodes);
    INode curNode = this;
    int count = 0;
    int index = numOfINodes - components.length;
    if (index > 0) {
      index = 0;
    }
    while (count < components.length && curNode != null) {
      final boolean lastComp = (count == components.length - 1);      
      if (index >= 0) {
        existing.addNode(curNode);
      }
      if (curNode.isSymlink() && (!lastComp || (lastComp && resolveLink))) {
        final String path = constructPath(components, 0, components.length);
        final String preceding = constructPath(components, 0, count);
        final String remainder =
          constructPath(components, count + 1, components.length);
        final String link = DFSUtil.bytes2String(components[count]);
        final String target = ((INodeSymlink)curNode).getLinkValue();
        if (NameNode.stateChangeLog.isDebugEnabled()) {
          NameNode.stateChangeLog.debug("UnresolvedPathException " +
            " path: " + path + " preceding: " + preceding +
            " count: " + count + " link: " + link + " target: " + target +
            " remainder: " + remainder);
        }
        throw new UnresolvedPathException(path, preceding, remainder, target);
      }
      if (lastComp || !curNode.isDirectory()) {
        break;
      }
      INodeDirectory parentDir = (INodeDirectory)curNode;
      
      // check if the next byte[] in components is for ".snapshot"
      if (isDotSnapshotDir(components[count + 1])
          && (curNode instanceof INodeDirectorySnapshottable)) {
        // skip the ".snapshot" in components
        count++;
        index++;
        existing.isSnapshot = true;
        if (index >= 0) { // decrease the capacity by 1 to account for .snapshot
          existing.capacity--;
        }
        // check if ".snapshot" is the last element of components
        if (count == components.length - 1) {
          return existing;
        }
        // Resolve snapshot root
        curNode = ((INodeDirectorySnapshottable) parentDir)
            .getSnapshotRoot(components[count + 1]);
        if (index >= -1) {
          existing.snapshotRootIndex = existing.size;
        }
      } else {
        // normal case, and also for resolving file/dir under snapshot root
        curNode = parentDir.getChildINode(components[count + 1]);
      }
      count++;
      index++;
    }
    return existing;
  }

  /**
   * @return true if path component is {@link HdfsConstants#DOT_SNAPSHOT_DIR}
   */
  private static boolean isDotSnapshotDir(byte[] pathComponent) {
    return pathComponent == null ? false : HdfsConstants.DOT_SNAPSHOT_DIR
        .equalsIgnoreCase(DFSUtil.bytes2String(pathComponent));
  }
  
  /**
   * Retrieve the existing INodes along the given path. The first INode
   * always exist and is this INode.
   * 
   * @param path the path to explore
   * @param resolveLink indicates whether UnresolvedLinkException should 
   *        be thrown when the path refers to a symbolic link.
   * @return INodes array containing the existing INodes in the order they
   *         appear when following the path from the root INode to the
   *         deepest INodes. The array size will be the number of expected
   *         components in the path, and non existing components will be
   *         filled with null
   *         
   * @see #getExistingPathINodes(byte[][], int, boolean)
   */
  INodesInPath getExistingPathINodes(String path, boolean resolveLink) 
    throws UnresolvedLinkException {
    byte[][] components = getPathComponents(path);
    return getExistingPathINodes(components, components.length, resolveLink);
  }

  /**
   * Given a child's name, return the index of the next child
   *
   * @param name a child's name
   * @return the index of the next child
   */
  int nextChild(byte[] name) {
    if (name.length == 0) { // empty name
      return 0;
    }
    int nextPos = Collections.binarySearch(children, name) + 1;
    if (nextPos >= 0) {
      return nextPos;
    }
    return -nextPos;
  }

  /**
   * Add a child inode to the directory.
   * 
   * @param node INode to insert
   * @param setModTime set modification time for the parent node
   *                   not needed when replaying the addition and 
   *                   the parent already has the proper mod time
   * @return  null if the child with this name already exists; 
   *          node, otherwise
   */
  public <T extends INode> T addChild(final T node, boolean setModTime) {
    if (children == null) {
      children = new ArrayList<INode>(DEFAULT_FILES_PER_DIRECTORY);
    }
    int low = Collections.binarySearch(children, node.name);
    if(low >= 0)
      return null;
    node.parent = this;
    children.add(-low - 1, node);
    // update modification time of the parent directory
    if (setModTime)
      setModificationTime(node.getModificationTime());
    if (node.getGroupName() == null) {
      node.setGroup(getGroupName());
    }
    return node;
  }

  /**
   * Add new INode to the file tree.
   * Find the parent and insert 
   * 
   * @param path file path
   * @param newNode INode to be added
   * @return null if the node already exists; inserted INode, otherwise
   * @throws FileNotFoundException if parent does not exist or 
   * @throws UnresolvedLinkException if any path component is a symbolic link
   * is not a directory.
   */
  <T extends INode> T addNode(String path, T newNode
      ) throws FileNotFoundException, UnresolvedLinkException  {
    byte[][] pathComponents = getPathComponents(path);        
    return addToParent(pathComponents, newNode, true) == null? null: newNode;
  }

  /**
   * Add new inode to the parent if specified.
   * Optimized version of addNode() if parent is not null.
   * 
   * @return  parent INode if new inode is inserted
   *          or null if it already exists.
   * @throws  FileNotFoundException if parent does not exist or 
   *          is not a directory.
   */
  INodeDirectory addToParent( byte[] localname,
                              INode newNode,
                              INodeDirectory parent,
                              boolean propagateModTime
                              ) throws FileNotFoundException {
    // insert into the parent children list
    newNode.name = localname;
    if(parent.addChild(newNode, propagateModTime) == null)
      return null;
    return parent;
  }

  INodeDirectory getParent(byte[][] pathComponents
      ) throws FileNotFoundException, UnresolvedLinkException {
    if (pathComponents.length < 2)  // add root
      return null;
    // Gets the parent INode
    INodesInPath inodes =  getExistingPathINodes(pathComponents, 2, false);
    INode inode = inodes.inodes[0];
    if (inode == null) {
      throw new FileNotFoundException("Parent path does not exist: "+
          DFSUtil.byteArray2String(pathComponents));
    }
    if (!inode.isDirectory()) {
      throw new FileNotFoundException("Parent path is not a directory: "+
          DFSUtil.byteArray2String(pathComponents));
    }
    return (INodeDirectory)inode;
  }
  
  /**
   * Add new inode 
   * Optimized version of addNode()
   * 
   * @return  parent INode if new inode is inserted
   *          or null if it already exists.
   * @throws  FileNotFoundException if parent does not exist or 
   *          is not a directory.
   */
  INodeDirectory addToParent(byte[][] pathComponents, INode newNode,
      boolean propagateModTime) throws FileNotFoundException, UnresolvedLinkException {
    if (pathComponents.length < 2) { // add root
      return null;
    }
    newNode.name = pathComponents[pathComponents.length - 1];
    // insert into the parent children list
    INodeDirectory parent = getParent(pathComponents);
    return parent.addChild(newNode, propagateModTime) == null? null: parent;
  }

  @Override
  DirCounts spaceConsumedInTree(DirCounts counts) {
    counts.nsCount += 1;
    if (children != null) {
      for (INode child : children) {
        child.spaceConsumedInTree(counts);
      }
    }
    return counts;    
  }

  @Override
  long[] computeContentSummary(long[] summary) {
    // Walk through the children of this node, using a new summary array
    // for the (sub)tree rooted at this node
    assert 4 == summary.length;
    long[] subtreeSummary = new long[]{0,0,0,0};
    if (children != null) {
      for (INode child : children) {
        child.computeContentSummary(subtreeSummary);
      }
    }
    if (this instanceof INodeDirectoryWithQuota) {
      // Warn if the cached and computed diskspace values differ
      INodeDirectoryWithQuota node = (INodeDirectoryWithQuota)this;
      long space = node.diskspaceConsumed();
      assert -1 == node.getDsQuota() || space == subtreeSummary[3];
      if (-1 != node.getDsQuota() && space != subtreeSummary[3]) {
        NameNode.LOG.warn("Inconsistent diskspace for directory "
            +getLocalName()+". Cached: "+space+" Computed: "+subtreeSummary[3]);
      }
    }

    // update the passed summary array with the values for this node's subtree
    for (int i = 0; i < summary.length; i++) {
      summary[i] += subtreeSummary[i];
    }

    summary[2]++;
    return summary;
  }

  /**
   * @return an empty list if the children list is null;
   *         otherwise, return the children list.
   *         The returned list should not be modified.
   */
  public List<INode> getChildrenList() {
    return children==null ? EMPTY_LIST : children;
  }
  /** @return the children list which is possibly null. */
  public List<INode> getChildren() {
    return children;
  }
  /** Set the children list. */
  public void setChildren(List<INode> children) {
    this.children = children;
  }

  @Override
  int collectSubtreeBlocksAndClear(BlocksMapUpdateInfo info) {
    int total = 1;
    if (children == null) {
      return total;
    }
    for (INode child : children) {
      total += child.collectSubtreeBlocksAndClear(info);
    }
    parent = null;
    children = null;
    return total;
  }
  
  /**
   * Used by
   * {@link INodeDirectory#getExistingPathINodes(byte[][], int, boolean)}.
   * Contains INodes information resolved from a given path.
   */
  static class INodesInPath {
    /**
     * Array with the specified number of INodes resolved for a given path.
     */
    private INode[] inodes;
    /**
     * Indicate the number of non-null elements in {@link #inodes}
     */
    private int size;
    /**
     * The path for a snapshot file/dir contains the .snapshot thus makes the
     * length of the path components larger the number of inodes. We use
     * the capacity to control this special case.
     */
    private int capacity;
    /**
     * true if this path corresponds to a snapshot
     */
    private boolean isSnapshot;
    /**
     * Index of {@link INodeDirectoryWithSnapshot} for snapshot path, else -1
     */
    private int snapshotRootIndex;

    INodesInPath(int number) {
      assert (number >= 0);
      inodes = new INode[number];
      capacity = number;
      size = 0;
      isSnapshot = false;
      snapshotRootIndex = -1;
    }

    /**
     * @return the whole inodes array including the null elements.
     */
    INode[] getINodes() {
      if (capacity < inodes.length) {
        INode[] newNodes = new INode[capacity];
        for (int i = 0; i < capacity; i++) {
          newNodes[i] = inodes[i];
        }
        inodes = newNodes;
      }
      return inodes;
    }
    
<<<<<<< HEAD
    /**
     * @return index of the {@link INodeDirectoryWithSnapshot} in
     *         {@link #inodes} for snapshot path, else -1.
     */
    int getSnapshotRootIndex() {
      return this.snapshotRootIndex;
    }
    
    /**
     * @return isSnapshot true for a snapshot path
     */
    boolean isSnapshot() {
      return this.isSnapshot;
    }
    
    /**
     * Add an INode at the end of the array
     */
    private void addNode(INode node) {
      assert size < inodes.length;
      inodes[size++] = node;
    }
    
    void setINode(int i, INode inode) {
      inodes[i] = inode;
    }
    
    /**
     * @return The number of non-null elements
     */
    int getSize() {
      return size;
    }
=======
    void setINode(int i, INode inode) {
      inodes[i] = inode;
    }
>>>>>>> 1734215a
  }

  /*
   * The following code is to dump the tree recursively for testing.
   * 
   *      \- foo   (INodeDirectory@33dd2717)
   *        \- sub1   (INodeDirectory@442172)
   *          +- file1   (INodeFile@78392d4)
   *          +- file2   (INodeFile@78392d5)
   *          +- sub11   (INodeDirectory@8400cff)
   *            \- file3   (INodeFile@78392d6)
   *          \- z_file4   (INodeFile@45848712)
   */
  static final String DUMPTREE_EXCEPT_LAST_ITEM = "+-"; 
  static final String DUMPTREE_LAST_ITEM = "\\-";
  @VisibleForTesting
  @Override
  public void dumpTreeRecursively(PrintWriter out, StringBuilder prefix) {
    super.dumpTreeRecursively(out, prefix);
    if (prefix.length() >= 2) {
      prefix.setLength(prefix.length() - 2);
      prefix.append("  ");
    }
    dumpTreeRecursively(out, prefix, children);
  }

  /**
   * Dump the given subtrees.
   * @param prefix The prefix string that each line should print.
   * @param subs The subtrees.
   */
  @VisibleForTesting
  protected static void dumpTreeRecursively(PrintWriter out,
      StringBuilder prefix, Iterable<? extends INode> subs) {
    if (subs != null) {
      for(final Iterator<? extends INode> i = subs.iterator(); i.hasNext();) {
        final INode inode = i.next();
        prefix.append(i.hasNext()? DUMPTREE_EXCEPT_LAST_ITEM: DUMPTREE_LAST_ITEM);
        inode.dumpTreeRecursively(out, prefix);
        prefix.setLength(prefix.length() - 2);
      }
    }
  }
}<|MERGE_RESOLUTION|>--- conflicted
+++ resolved
@@ -28,11 +28,7 @@
 import org.apache.hadoop.fs.UnresolvedLinkException;
 import org.apache.hadoop.fs.permission.PermissionStatus;
 import org.apache.hadoop.hdfs.DFSUtil;
-<<<<<<< HEAD
-import org.apache.hadoop.hdfs.protocol.Block;
 import org.apache.hadoop.hdfs.protocol.HdfsConstants;
-=======
->>>>>>> 1734215a
 import org.apache.hadoop.hdfs.protocol.UnresolvedPathException;
 import org.apache.hadoop.hdfs.server.namenode.snapshot.INodeDirectorySnapshottable;
 import org.apache.hadoop.hdfs.server.namenode.snapshot.INodeDirectoryWithSnapshot;
@@ -541,7 +537,6 @@
       return inodes;
     }
     
-<<<<<<< HEAD
     /**
      * @return index of the {@link INodeDirectoryWithSnapshot} in
      *         {@link #inodes} for snapshot path, else -1.
@@ -575,11 +570,6 @@
     int getSize() {
       return size;
     }
-=======
-    void setINode(int i, INode inode) {
-      inodes[i] = inode;
-    }
->>>>>>> 1734215a
   }
 
   /*
