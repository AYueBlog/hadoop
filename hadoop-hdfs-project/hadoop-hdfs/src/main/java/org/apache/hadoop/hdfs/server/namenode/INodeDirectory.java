/**
 * Licensed to the Apache Software Foundation (ASF) under one
 * or more contributor license agreements.  See the NOTICE file
 * distributed with this work for additional information
 * regarding copyright ownership.  The ASF licenses this file
 * to you under the Apache License, Version 2.0 (the
 * "License"); you may not use this file except in compliance
 * with the License.  You may obtain a copy of the License at
 *
 *     http://www.apache.org/licenses/LICENSE-2.0
 *
 * Unless required by applicable law or agreed to in writing, software
 * distributed under the License is distributed on an "AS IS" BASIS,
 * WITHOUT WARRANTIES OR CONDITIONS OF ANY KIND, either express or implied.
 * See the License for the specific language governing permissions and
 * limitations under the License.
 */
package org.apache.hadoop.hdfs.server.namenode;

import java.io.FileNotFoundException;
import java.io.PrintWriter;
import java.util.ArrayList;
import java.util.Collections;
import java.util.Iterator;
import java.util.List;

import org.apache.hadoop.fs.PathIsNotDirectoryException;
import org.apache.hadoop.fs.UnresolvedLinkException;
import org.apache.hadoop.fs.permission.PermissionStatus;
import org.apache.hadoop.hdfs.DFSUtil;
import org.apache.hadoop.hdfs.protocol.QuotaExceededException;
import org.apache.hadoop.hdfs.server.namenode.Content.CountsMap.Key;
import org.apache.hadoop.hdfs.server.namenode.snapshot.INodeDirectorySnapshottable;
import org.apache.hadoop.hdfs.server.namenode.snapshot.INodeDirectoryWithSnapshot;
import org.apache.hadoop.hdfs.server.namenode.snapshot.INodeFileUnderConstructionWithSnapshot;
import org.apache.hadoop.hdfs.server.namenode.snapshot.INodeFileWithSnapshot;
import org.apache.hadoop.hdfs.server.namenode.snapshot.Snapshot;
import org.apache.hadoop.hdfs.server.namenode.snapshot.SnapshotAccessControlException;
import org.apache.hadoop.hdfs.util.ReadOnlyList;

import com.google.common.annotations.VisibleForTesting;
import com.google.common.base.Preconditions;

/**
 * Directory INode class.
 */
public class INodeDirectory extends INodeWithAdditionalFields {
  /** Cast INode to INodeDirectory. */
  public static INodeDirectory valueOf(INode inode, Object path
      ) throws FileNotFoundException, PathIsNotDirectoryException {
    if (inode == null) {
      throw new FileNotFoundException("Directory does not exist: "
          + DFSUtil.path2String(path));
    }
    if (!inode.isDirectory()) {
      throw new PathIsNotDirectoryException(DFSUtil.path2String(path));
    }
    return inode.asDirectory(); 
  }

  protected static final int DEFAULT_FILES_PER_DIRECTORY = 5;
  final static byte[] ROOT_NAME = DFSUtil.string2Bytes("");

  private List<INode> children = null;

  /** constructor */
  public INodeDirectory(long id, byte[] name, PermissionStatus permissions,
      long mtime) {
    super(id, name, permissions, mtime, 0L);
  }
  
  /**
   * Copy constructor
   * @param other The INodeDirectory to be copied
   * @param adopt Indicate whether or not need to set the parent field of child
   *              INodes to the new node
   */
  public INodeDirectory(INodeDirectory other, boolean adopt) {
    super(other);
    this.children = other.children;
    if (adopt && this.children != null) {
      for (INode child : children) {
        child.setParent(this);
      }
    }
  }

  /** @return true unconditionally. */
  @Override
  public final boolean isDirectory() {
    return true;
  }

  /** @return this object. */
  @Override
  public final INodeDirectory asDirectory() {
    return this;
  }

  /** Is this a snapshottable directory? */
  public boolean isSnapshottable() {
    return false;
  }

  private int searchChildren(byte[] name) {
    return children == null? -1: Collections.binarySearch(children, name);
  }

  /**
   * Remove the specified child from this directory.
   * 
   * @param child the child inode to be removed
   * @param latest See {@link INode#recordModification(Snapshot)}.
   */
  public boolean removeChild(INode child, Snapshot latest)
      throws QuotaExceededException {
    if (isInLatestSnapshot(latest)) {
      return replaceSelf4INodeDirectoryWithSnapshot()
          .removeChild(child, latest);
    }

    return removeChild(child);
  }

  /** 
   * Remove the specified child from this directory.
   * The basic remove method which actually calls children.remove(..).
   *
   * @param child the child inode to be removed
   * 
   * @return true if the child is removed; false if the child is not found.
   */
  protected final boolean removeChild(final INode child) {
    final int i = searchChildren(child.getLocalNameBytes());
    if (i < 0) {
      return false;
    }

    final INode removed = children.remove(i);
    Preconditions.checkState(removed == child);
    return true;
  }

  /**
   * Remove the specified child and all its snapshot copies from this directory.
   */
  public boolean removeChildAndAllSnapshotCopies(INode child) {
    return removeChild(child);
  }

  /**
   * Replace itself with {@link INodeDirectoryWithQuota} or
   * {@link INodeDirectoryWithSnapshot} depending on the latest snapshot.
   */
  INodeDirectoryWithQuota replaceSelf4Quota(final Snapshot latest,
      final long nsQuota, final long dsQuota) throws QuotaExceededException {
    Preconditions.checkState(!(this instanceof INodeDirectoryWithQuota),
        "this is already an INodeDirectoryWithQuota, this=%s", this);

    if (!this.isInLatestSnapshot(latest)) {
      final INodeDirectoryWithQuota q = new INodeDirectoryWithQuota(
          this, true, nsQuota, dsQuota);
      replaceSelf(q);
      return q;
    } else {
      final INodeDirectoryWithSnapshot s = new INodeDirectoryWithSnapshot(this);
      s.setQuota(nsQuota, dsQuota);
      return replaceSelf(s).saveSelf2Snapshot(latest, this);
    }
  }
  /** Replace itself with an {@link INodeDirectorySnapshottable}. */
  public INodeDirectorySnapshottable replaceSelf4INodeDirectorySnapshottable(
      Snapshot latest) throws QuotaExceededException {
    Preconditions.checkState(!(this instanceof INodeDirectorySnapshottable),
        "this is already an INodeDirectorySnapshottable, this=%s", this);
    final INodeDirectorySnapshottable s = new INodeDirectorySnapshottable(this);
    replaceSelf(s).saveSelf2Snapshot(latest, this);
    return s;
  }

  /** Replace itself with an {@link INodeDirectoryWithSnapshot}. */
  public INodeDirectoryWithSnapshot replaceSelf4INodeDirectoryWithSnapshot() {
    Preconditions.checkState(!(this instanceof INodeDirectoryWithSnapshot),
        "this is already an INodeDirectoryWithSnapshot, this=%s", this);
    return replaceSelf(new INodeDirectoryWithSnapshot(this));
  }

  /** Replace itself with {@link INodeDirectory}. */
  public INodeDirectory replaceSelf4INodeDirectory() {
    Preconditions.checkState(getClass() != INodeDirectory.class,
        "the class is already INodeDirectory, this=%s", this);
    return replaceSelf(new INodeDirectory(this, true));
  }

  /** Replace itself with the given directory. */
  private final <N extends INodeDirectory> N replaceSelf(final N newDir) {
    final INodeReference ref = getParentReference();
    if (ref != null) {
      ref.setReferredINode(newDir);
    } else {
      final INodeDirectory parent = getParent();
      Preconditions.checkArgument(parent != null, "parent is null, this=%s", this);
      parent.replaceChild(this, newDir);
    }
    clear();
    return newDir;
  }

  /** Replace the given child with a new child. */
  public void replaceChild(final INode oldChild, final INode newChild) {
    Preconditions.checkNotNull(children);
    final int i = searchChildren(newChild.getLocalNameBytes());
    Preconditions.checkState(i >= 0);
    Preconditions.checkState(oldChild == children.get(i));
    
    // TODO: the first case may never be hit
    if (oldChild.isReference() && !newChild.isReference()) {
      final INode withCount = oldChild.asReference().getReferredINode();
      withCount.asReference().setReferredINode(newChild);
    } else {
      final INode removed = children.set(i, newChild);
      Preconditions.checkState(removed == oldChild);
    }
  }

  INodeReference.WithName replaceChild4ReferenceWithName(INode oldChild) {
    if (oldChild instanceof INodeReference.WithName) {
      return (INodeReference.WithName)oldChild;
    }

    final INodeReference.WithCount withCount;
    if (oldChild.isReference()) {
      withCount = (INodeReference.WithCount) oldChild.asReference()
          .getReferredINode();
    } else {
      withCount = new INodeReference.WithCount(null, oldChild);
    }
    final INodeReference.WithName ref = new INodeReference.WithName(this,
        withCount, oldChild.getLocalNameBytes());
    replaceChild(oldChild, ref);
    return ref;
  }
  
  private void replaceChildFile(final INodeFile oldChild, final INodeFile newChild) {
    replaceChild(oldChild, newChild);
    oldChild.clear();
    newChild.updateBlockCollection();
  }

  /** Replace a child {@link INodeFile} with an {@link INodeFileWithSnapshot}. */
  INodeFileWithSnapshot replaceChild4INodeFileWithSnapshot(
      final INodeFile child) {
    Preconditions.checkArgument(!(child instanceof INodeFileWithSnapshot),
        "Child file is already an INodeFileWithSnapshot, child=" + child);
    final INodeFileWithSnapshot newChild = new INodeFileWithSnapshot(child);
    replaceChildFile(child, newChild);
    return newChild;
  }

  /** Replace a child {@link INodeFile} with an {@link INodeFileUnderConstructionWithSnapshot}. */
  INodeFileUnderConstructionWithSnapshot replaceChild4INodeFileUcWithSnapshot(
      final INodeFileUnderConstruction child) {
    Preconditions.checkArgument(!(child instanceof INodeFileUnderConstructionWithSnapshot),
        "Child file is already an INodeFileUnderConstructionWithSnapshot, child=" + child);
    final INodeFileUnderConstructionWithSnapshot newChild
        = new INodeFileUnderConstructionWithSnapshot(child, null);
    replaceChildFile(child, newChild);
    return newChild;
  }

  @Override
  public INodeDirectory recordModification(Snapshot latest)
      throws QuotaExceededException {
    return isInLatestSnapshot(latest)?
        replaceSelf4INodeDirectoryWithSnapshot().recordModification(latest)
        : this;
  }

  /**
   * Save the child to the latest snapshot.
   * 
   * @return the child inode, which may be replaced.
   */
  public INode saveChild2Snapshot(final INode child, final Snapshot latest,
      final INode snapshotCopy) throws QuotaExceededException {
    if (latest == null) {
      return child;
    }
    return replaceSelf4INodeDirectoryWithSnapshot()
        .saveChild2Snapshot(child, latest, snapshotCopy);
  }

  /**
   * @param name the name of the child
   * @param snapshot
   *          if it is not null, get the result from the given snapshot;
   *          otherwise, get the result from the current directory.
   * @return the child inode.
   */
  public INode getChild(byte[] name, Snapshot snapshot) {
    final ReadOnlyList<INode> c = getChildrenList(snapshot);
    final int i = ReadOnlyList.Util.binarySearch(c, name);
    return i < 0? null: c.get(i);
  }

  /** @return the {@link INodesInPath} containing only the last inode. */
  INodesInPath getLastINodeInPath(String path, boolean resolveLink
      ) throws UnresolvedLinkException {
    return INodesInPath.resolve(this, getPathComponents(path), 1, resolveLink);
  }

  /** @return the {@link INodesInPath} containing all inodes in the path. */
  INodesInPath getINodesInPath(String path, boolean resolveLink
      ) throws UnresolvedLinkException {
    final byte[][] components = getPathComponents(path);
    return INodesInPath.resolve(this, components, components.length, resolveLink);
  }

  /** @return the last inode in the path. */
  INode getNode(String path, boolean resolveLink) 
    throws UnresolvedLinkException {
    return getLastINodeInPath(path, resolveLink).getINode(0);
  }

  /**
   * @return the INode of the last component in src, or null if the last
   * component does not exist.
   * @throws UnresolvedLinkException if symlink can't be resolved
   * @throws SnapshotAccessControlException if path is in RO snapshot
   */
  INode getINode4Write(String src, boolean resolveLink)
      throws UnresolvedLinkException, SnapshotAccessControlException {
    return getINodesInPath4Write(src, resolveLink).getLastINode();
  }

  /**
   * @return the INodesInPath of the components in src
   * @throws UnresolvedLinkException if symlink can't be resolved
   * @throws SnapshotAccessControlException if path is in RO snapshot
   */
  INodesInPath getINodesInPath4Write(String src, boolean resolveLink)
      throws UnresolvedLinkException, SnapshotAccessControlException {
    final byte[][] components = INode.getPathComponents(src);
    INodesInPath inodesInPath = INodesInPath.resolve(this, components,
        components.length, resolveLink);
    if (inodesInPath.isSnapshot()) {
      throw new SnapshotAccessControlException(
          "Modification on a read-only snapshot is disallowed");
    }
    return inodesInPath;
  }

  /**
   * Given a child's name, return the index of the next child
   *
   * @param name a child's name
   * @return the index of the next child
   */
  static int nextChild(ReadOnlyList<INode> children, byte[] name) {
    if (name.length == 0) { // empty name
      return 0;
    }
    int nextPos = ReadOnlyList.Util.binarySearch(children, name) + 1;
    if (nextPos >= 0) {
      return nextPos;
    }
    return -nextPos;
  }

  /**
   * Add a child inode to the directory.
   * 
   * @param node INode to insert
   * @param setModTime set modification time for the parent node
   *                   not needed when replaying the addition and 
   *                   the parent already has the proper mod time
   * @return false if the child with this name already exists; 
   *         otherwise, return true;
   */
  public boolean addChild(INode node, final boolean setModTime,
      final Snapshot latest) throws QuotaExceededException {
    final int low = searchChildren(node.getLocalNameBytes());
    if (low >= 0) {
      return false;
    }

    if (isInLatestSnapshot(latest)) {
      return replaceSelf4INodeDirectoryWithSnapshot()
          .addChild(node, setModTime, latest);
    }
    addChild(node, low);
    if (setModTime) {
      // update modification time of the parent directory
      updateModificationTime(node.getModificationTime(), latest);
    }
    return true;
  }


  /** The same as addChild(node, false, null, false) */
  public boolean addChild(INode node) {
    final int low = searchChildren(node.getLocalNameBytes());
    if (low >= 0) {
      return false;
    }
    addChild(node, low);
    return true;
  }

  /**
   * Add the node to the children list at the given insertion point.
   * The basic add method which actually calls children.add(..).
   */
  private void addChild(final INode node, final int insertionPoint) {
    if (children == null) {
      children = new ArrayList<INode>(DEFAULT_FILES_PER_DIRECTORY);
    }
    node.setParent(this);
    children.add(-insertionPoint - 1, node);

    if (node.getGroupName() == null) {
      node.setGroup(getGroupName());
    }
  }

  @Override
  public Quota.Counts computeQuotaUsage(Quota.Counts counts, boolean useCache) {
    if (children != null) {
      for (INode child : children) {
        child.computeQuotaUsage(counts, useCache);
      }
    }

    return computeQuotaUsage4CurrentDirectory(counts);    
  }

  /** Add quota usage for this inode excluding children. */
  public Quota.Counts computeQuotaUsage4CurrentDirectory(Quota.Counts counts) {
    counts.add(Quota.NAMESPACE, 1);
    return counts;    
  }

  @Override
  public Content.Counts computeContentSummary(final Content.Counts counts) {
    for (INode child : getChildrenList(null)) {
      child.computeContentSummary(counts);
    }
    counts.add(Content.DIRECTORY, 1);
    return counts;
  }

  @Override
  public Content.CountsMap computeContentSummary(
      final Content.CountsMap countsMap) {
    for (INode child : getChildrenList(null)) {
      child.computeContentSummary(countsMap);
    }
    countsMap.getCounts(Key.CURRENT).add(Content.DIRECTORY, 1);
    return countsMap;
  }

  /**
   * @param snapshot
   *          if it is not null, get the result from the given snapshot;
   *          otherwise, get the result from the current directory.
   * @return the current children list if the specified snapshot is null;
   *         otherwise, return the children list corresponding to the snapshot.
   *         Note that the returned list is never null.
   */
  public ReadOnlyList<INode> getChildrenList(final Snapshot snapshot) {
    return children == null ? ReadOnlyList.Util.<INode>emptyList()
        : ReadOnlyList.Util.asReadOnlyList(children);
  }

  /** Set the children list to null. */
  public void clearChildren() {
    this.children = null;
  }

  @Override
  public void clear() {
    super.clear();
    clearChildren();
  }

  /**
   * Call {@link INode#cleanSubtree(SnapshotDeletionInfo, BlocksMapUpdateInfo)}
   * recursively down the subtree.
   */
  public Quota.Counts cleanSubtreeRecursively(final Snapshot snapshot,
      Snapshot prior, final BlocksMapUpdateInfo collectedBlocks)
      throws QuotaExceededException {
    Quota.Counts counts = Quota.Counts.newInstance();
    // in case of deletion snapshot, since this call happens after we modify
    // the diff list, the snapshot to be deleted has been combined or renamed
    // to its latest previous snapshot. (besides, we also need to consider nodes
    // created after prior but before snapshot. this will be done in 
    // INodeDirectoryWithSnapshot#cleanSubtree)
    Snapshot s = snapshot != null && prior != null ? prior : snapshot;
    for (INode child : getChildrenList(s)) {
      Quota.Counts childCounts = child.cleanSubtree(snapshot, prior,
          collectedBlocks);
      counts.add(childCounts);
    }
    return counts;
  }

  @Override
  public void destroyAndCollectBlocks(
      final BlocksMapUpdateInfo collectedBlocks) {
    for (INode child : getChildrenList(null)) {
      child.destroyAndCollectBlocks(collectedBlocks);
    }
    clear();
  }
  
  @Override
  public Quota.Counts cleanSubtree(final Snapshot snapshot, Snapshot prior,
      final BlocksMapUpdateInfo collectedBlocks)
      throws QuotaExceededException {
    if (prior == null && snapshot == null) {
      // destroy the whole subtree and collect blocks that should be deleted
      Quota.Counts counts = Quota.Counts.newInstance();
      this.computeQuotaUsage(counts, true);
      destroyAndCollectBlocks(collectedBlocks);
      return counts; 
    } else {
      // process recursively down the subtree
      Quota.Counts counts = cleanSubtreeRecursively(snapshot, prior,
          collectedBlocks);
      if (isQuotaSet()) {
        ((INodeDirectoryWithQuota) this).addSpaceConsumed2Cache(
            -counts.get(Quota.NAMESPACE), -counts.get(Quota.DISKSPACE));
      }
      return counts;
    }
<<<<<<< HEAD
=======
    parent = null;
    return total;
>>>>>>> febc52be
  }
  
  /**
   * Compare the metadata with another INodeDirectory
   */
  public boolean metadataEquals(INodeDirectory other) {
    return other != null && getNsQuota() == other.getNsQuota()
        && getDsQuota() == other.getDsQuota()
        && getUserName().equals(other.getUserName())
        && getGroupName().equals(other.getGroupName())
        && getFsPermission().equals(other.getFsPermission());
  }
  
  /*
   * The following code is to dump the tree recursively for testing.
   * 
   *      \- foo   (INodeDirectory@33dd2717)
   *        \- sub1   (INodeDirectory@442172)
   *          +- file1   (INodeFile@78392d4)
   *          +- file2   (INodeFile@78392d5)
   *          +- sub11   (INodeDirectory@8400cff)
   *            \- file3   (INodeFile@78392d6)
   *          \- z_file4   (INodeFile@45848712)
   */
  static final String DUMPTREE_EXCEPT_LAST_ITEM = "+-"; 
  static final String DUMPTREE_LAST_ITEM = "\\-";
  @VisibleForTesting
  @Override
  public void dumpTreeRecursively(PrintWriter out, StringBuilder prefix,
      final Snapshot snapshot) {
    super.dumpTreeRecursively(out, prefix, snapshot);
    out.print(", childrenSize=" + getChildrenList(snapshot).size());
    if (this instanceof INodeDirectoryWithQuota) {
      out.print(((INodeDirectoryWithQuota)this).quotaString());
    }
    if (this instanceof Snapshot.Root) {
      out.print(", snapshotId=" + snapshot.getId());
    }
    out.println();

    if (prefix.length() >= 2) {
      prefix.setLength(prefix.length() - 2);
      prefix.append("  ");
    }
    dumpTreeRecursively(out, prefix, new Iterable<SnapshotAndINode>() {
      final Iterator<INode> i = getChildrenList(snapshot).iterator();
      
      @Override
      public Iterator<SnapshotAndINode> iterator() {
        return new Iterator<SnapshotAndINode>() {
          @Override
          public boolean hasNext() {
            return i.hasNext();
          }

          @Override
          public SnapshotAndINode next() {
            return new SnapshotAndINode(snapshot, i.next());
          }

          @Override
          public void remove() {
            throw new UnsupportedOperationException();
          }
        };
      }
    });
  }

  /**
   * Dump the given subtrees.
   * @param prefix The prefix string that each line should print.
   * @param subs The subtrees.
   */
  @VisibleForTesting
  protected static void dumpTreeRecursively(PrintWriter out,
      StringBuilder prefix, Iterable<SnapshotAndINode> subs) {
    if (subs != null) {
      for(final Iterator<SnapshotAndINode> i = subs.iterator(); i.hasNext();) {
        final SnapshotAndINode pair = i.next();
        prefix.append(i.hasNext()? DUMPTREE_EXCEPT_LAST_ITEM: DUMPTREE_LAST_ITEM);
        pair.inode.dumpTreeRecursively(out, prefix, pair.snapshot);
        prefix.setLength(prefix.length() - 2);
      }
    }
  }

  /** A pair of Snapshot and INode objects. */
  protected static class SnapshotAndINode {
    public final Snapshot snapshot;
    public final INode inode;

    public SnapshotAndINode(Snapshot snapshot, INode inode) {
      this.snapshot = snapshot;
      this.inode = inode;
    }

    public SnapshotAndINode(Snapshot snapshot) {
      this(snapshot, snapshot.getRoot());
    }
  }
  
  void clearChildren() {
    if (children != null) {
      this.children.clear();
      this.children = null;
    }
  }
}<|MERGE_RESOLUTION|>--- conflicted
+++ resolved
@@ -474,7 +474,10 @@
 
   /** Set the children list to null. */
   public void clearChildren() {
-    this.children = null;
+    if (children != null) {
+      this.children.clear();
+      this.children = null;
+    }
   }
 
   @Override
@@ -534,11 +537,6 @@
       }
       return counts;
     }
-<<<<<<< HEAD
-=======
-    parent = null;
-    return total;
->>>>>>> febc52be
   }
   
   /**
@@ -640,11 +638,4 @@
       this(snapshot, snapshot.getRoot());
     }
   }
-  
-  void clearChildren() {
-    if (children != null) {
-      this.children.clear();
-      this.children = null;
-    }
-  }
 }